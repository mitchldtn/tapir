--- conflicted
+++ resolved
@@ -1,53 +1,9 @@
 package sttp.tapir.serverless.aws.lambda
 
 import cats.effect.Sync
-<<<<<<< HEAD
-import sttp.model.StatusCode
-import sttp.monad.syntax._
-import sttp.tapir.integ.cats.CatsMonadError
-import sttp.tapir.internal.NoStreams
-import sttp.tapir.server.ServerEndpoint
-import sttp.tapir.server.interceptor.RequestResult
-import sttp.tapir.server.interpreter.{BodyListener, ServerInterpreter}
-
-trait AwsCatsEffectServerInterpreter[F[_]] {
-
-  implicit def fa: Sync[F]
-
-  def awsServerOptions: AwsServerOptions[F] = AwsServerOptions.default[F]
-
-  def toRoute(se: ServerEndpoint[Any, F]): Route[F] =
-    toRoute(List(se))
-
-  def toRoute(ses: List[ServerEndpoint[Any, F]]): Route[F] = {
-    implicit val monad: CatsMonadError[F] = new CatsMonadError[F]
-    implicit val bodyListener: BodyListener[F, String] = new AwsBodyListener[F]
-
-    { (request: AwsRequest) =>
-      val serverRequest = new AwsServerRequest(request)
-      val interpreter = new ServerInterpreter[Any, F, String, NoStreams](
-        new AwsRequestBody[F](request),
-        new AwsToResponseBody(awsServerOptions),
-        awsServerOptions.interceptors,
-        deleteFile = _ => ().unit // no file support
-      )
-
-      interpreter.apply(serverRequest, ses).map {
-        case RequestResult.Failure(_) =>
-          AwsResponse(Nil, isBase64Encoded = awsServerOptions.encodeResponseBody, StatusCode.NotFound.code, Map.empty, "")
-        case RequestResult.Response(res) =>
-          val cookies = res.cookies.collect { case Right(cookie) => cookie.value }.toList
-          val headers = res.headers.groupBy(_.name).map { case (n, v) => n -> v.map(_.value).mkString(",") }
-          AwsResponse(cookies, isBase64Encoded = awsServerOptions.encodeResponseBody, res.code.code, headers, res.body.getOrElse(""))
-      }
-    }
-  }
-}
-=======
 import sttp.client3.impl.cats.implicits._
 
 abstract class AwsCatsEffectServerInterpreter[F[_]](implicit fa: Sync[F]) extends AwsServerInterpreter[F]
->>>>>>> 1c419e2a
 
 object AwsCatsEffectServerInterpreter {
 
