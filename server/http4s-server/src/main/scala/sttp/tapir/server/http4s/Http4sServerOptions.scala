package sttp.tapir.server.http4s

import cats.Applicative
import cats.effect.Sync
import cats.implicits.catsSyntaxOptionId
import sttp.tapir.model.ServerRequest
import sttp.tapir.server.interceptor.Interceptor
import sttp.tapir.server.interceptor.content.UnsupportedMediaTypeInterceptor
import sttp.tapir.server.interceptor.decodefailure.{DecodeFailureHandler, DecodeFailureInterceptor, DefaultDecodeFailureHandler}
import sttp.tapir.server.interceptor.exception.{DefaultExceptionHandler, ExceptionHandler, ExceptionInterceptor}
import sttp.tapir.server.interceptor.log.{DefaultServerLog, ServerLog, ServerLogInterceptor}
import sttp.tapir.server.interceptor.metrics.MetricsRequestInterceptor
import sttp.tapir.server.interceptor.reject.RejectInterceptor
import sttp.tapir.{Defaults, TapirFile}

import java.io.File

/** @tparam F The effect type used for response body streams. Usually the same as `G`.
  * @tparam G The effect type used for representing arbitrary side-effects, such as creating files or logging.
  *           Usually the same as `F`.
  */
case class Http4sServerOptions[F[_], G[_]](
    createFile: ServerRequest => G[TapirFile],
    deleteFile: TapirFile => G[Unit],
    ioChunkSize: Int,
    interceptors: List[Interceptor[G, Http4sResponseBody[F]]]
) {
  def prependInterceptor(i: Interceptor[G, Http4sResponseBody[F]]): Http4sServerOptions[F, G] =
    copy(interceptors = i :: interceptors)
  def appendInterceptor(i: Interceptor[G, Http4sResponseBody[F]]): Http4sServerOptions[F, G] =
    copy(interceptors = interceptors :+ i)
}

object Http4sServerOptions {

  /** Creates default [[Http4sServerOptions]] with `additionalInterceptors`, sitting between two configurable
    * interceptor groups.
    *
    * The options can be then further customised using copy constructors or the methods to append/prepend
    * interceptors.
    *
    * @param exceptionHandler Whether to respond to exceptions, or propagate them to http4s.
    * @param rejectInterceptor How to respond when decoding fails for all interpreted endpoints.
    * @param serverLog The server log using which an interceptor will be created, if any. To keep the default, use
    *                  `Http4sServerOptions.Log.defaultServerLog`
    * @param additionalInterceptors Additional interceptors, e.g. handling decode failures, or providing alternate
    *                               responses.
    * @param unsupportedMediaTypeInterceptor Whether to return 415 (unsupported media type) if there's no body in the
    *                                        endpoint's outputs, which can satisfy the constraints from the `Accept`
    *                                        header
    * @param decodeFailureHandler The decode failure handler, from which an interceptor will be created.
    */
<<<<<<< HEAD
  def customInterceptors[F[_], G[_]: Sync: ContextShift](
      rejectInterceptor: Option[RejectInterceptor[G, Http4sResponseBody[F]]],
=======
  def customInterceptors[F[_], G[_]: Sync](
>>>>>>> 57ecd482
      exceptionHandler: Option[ExceptionHandler],
      serverLog: Option[ServerLog[G[Unit]]],
      metricsInterceptor: Option[MetricsRequestInterceptor[G, Http4sResponseBody[F]]] = None,
      additionalInterceptors: List[Interceptor[G, Http4sResponseBody[F]]] = Nil,
      unsupportedMediaTypeInterceptor: Option[UnsupportedMediaTypeInterceptor[G, Http4sResponseBody[F]]] =
        new UnsupportedMediaTypeInterceptor[G, Http4sResponseBody[F]]().some,
      decodeFailureHandler: DecodeFailureHandler = DefaultDecodeFailureHandler.handler
  ): Http4sServerOptions[F, G] =
    Http4sServerOptions(
      defaultCreateFile[G],
      defaultDeleteFile[G],
      8192,
      metricsInterceptor.toList ++
        rejectInterceptor.toList ++
        exceptionHandler.map(new ExceptionInterceptor[G, Http4sResponseBody[F]](_)).toList ++
        serverLog.map(Log.serverLogInterceptor[F, G]).toList ++
        additionalInterceptors ++
        unsupportedMediaTypeInterceptor.toList ++
        List(new DecodeFailureInterceptor[G, Http4sResponseBody[F]](decodeFailureHandler))
    )

  def defaultCreateFile[F[_]](implicit sync: Sync[F]): ServerRequest => F[File] = _ => sync.blocking(Defaults.createTempFile())

  def defaultDeleteFile[F[_]](implicit sync: Sync[F]): TapirFile => F[Unit] = file => sync.blocking(Defaults.deleteFile()(file))

  object Log {
    def defaultServerLog[F[_]: Sync]: DefaultServerLog[F[Unit]] =
      DefaultServerLog[F[Unit]](
        doLogWhenHandled = debugLog[F],
        doLogAllDecodeFailures = debugLog[F],
        doLogExceptions = (msg: String, ex: Throwable) => Sync[F].delay(Http4sServerToHttpInterpreter.log.error(ex)(msg)),
        noLog = Applicative[F].unit
      )

    def serverLogInterceptor[F[_], G[_]](serverLog: ServerLog[G[Unit]]): ServerLogInterceptor[G[Unit], G, Http4sResponseBody[F]] =
      new ServerLogInterceptor[G[Unit], G, Http4sResponseBody[F]](serverLog, (f, _) => f)

    private def debugLog[F[_]: Sync](msg: String, exOpt: Option[Throwable]): F[Unit] =
      exOpt match {
        case None     => Sync[F].delay(Http4sServerToHttpInterpreter.log.debug(msg))
        case Some(ex) => Sync[F].delay(Http4sServerToHttpInterpreter.log.debug(ex)(msg))
      }
  }

<<<<<<< HEAD
  def default[F[_], G[_]: Sync: ContextShift]: Http4sServerOptions[F, G] =
    customInterceptors(Some(RejectInterceptor.default), Some(DefaultExceptionHandler), Some(Log.defaultServerLog[G]))
=======
  def default[F[_], G[_]: Sync]: Http4sServerOptions[F, G] =
    customInterceptors(Some(DefaultExceptionHandler), Some(Log.defaultServerLog[G]))
>>>>>>> 57ecd482
}<|MERGE_RESOLUTION|>--- conflicted
+++ resolved
@@ -50,12 +50,8 @@
     *                                        header
     * @param decodeFailureHandler The decode failure handler, from which an interceptor will be created.
     */
-<<<<<<< HEAD
-  def customInterceptors[F[_], G[_]: Sync: ContextShift](
+  def customInterceptors[F[_], G[_]: Sync](
       rejectInterceptor: Option[RejectInterceptor[G, Http4sResponseBody[F]]],
-=======
-  def customInterceptors[F[_], G[_]: Sync](
->>>>>>> 57ecd482
       exceptionHandler: Option[ExceptionHandler],
       serverLog: Option[ServerLog[G[Unit]]],
       metricsInterceptor: Option[MetricsRequestInterceptor[G, Http4sResponseBody[F]]] = None,
@@ -100,11 +96,6 @@
       }
   }
 
-<<<<<<< HEAD
-  def default[F[_], G[_]: Sync: ContextShift]: Http4sServerOptions[F, G] =
+  def default[F[_], G[_]: Sync]: Http4sServerOptions[F, G] =
     customInterceptors(Some(RejectInterceptor.default), Some(DefaultExceptionHandler), Some(Log.defaultServerLog[G]))
-=======
-  def default[F[_], G[_]: Sync]: Http4sServerOptions[F, G] =
-    customInterceptors(Some(DefaultExceptionHandler), Some(Log.defaultServerLog[G]))
->>>>>>> 57ecd482
 }