package sttp.tapir.server.play

import akka.stream.Materializer
import play.api.http.{HeaderNames, HttpEntity}
import play.api.mvc._
import play.api.routing.Router.Routes
import sttp.model.StatusCode
import sttp.monad.FutureMonad
import sttp.tapir.Endpoint
import sttp.tapir.internal.NoStreams
import sttp.tapir.server.ServerEndpoint
import sttp.tapir.server.interceptor.DecodeFailureContext
import sttp.tapir.server.interpreter.{BodyListener, DecodeBasicInputs, DecodeBasicInputsResult, ServerInterpreter}

import scala.concurrent.{ExecutionContextExecutor, Future}
import scala.reflect.ClassTag

trait PlayServerInterpreter {

  implicit def mat: Materializer

  implicit def executionContext: ExecutionContextExecutor = mat.executionContext

  def playServerOptions: PlayServerOptions = PlayServerOptions.default

  def toRoutes[I, E, O](e: Endpoint[I, E, O, Any])(
      logic: I => Future[Either[E, O]]
  ): Routes = {
    toRoutes(e.serverLogic(logic))
  }

  def toRoutesRecoverErrors[I, E, O](e: Endpoint[I, E, O, Any])(logic: I => Future[O])(implicit
      eIsThrowable: E <:< Throwable,
      eClassTag: ClassTag[E]
  ): Routes = {
    toRoutes(e.serverLogicRecoverErrors(logic))
  }

  def toRoutes[I, E, O](e: ServerEndpoint[I, E, O, Any, Future]): Routes = {
    toRoutes(List(e))
  }

  def toRoutes[I, E, O](
      serverEndpoints: List[ServerEndpoint[_, _, _, Any, Future]]
  ): Routes = {
    implicit val monad: FutureMonad = new FutureMonad()

    new PartialFunction[RequestHeader, Handler] {
      override def isDefinedAt(request: RequestHeader): Boolean = {
        val serverRequest = new PlayServerRequest(request)
        serverEndpoints.exists { se =>
          DecodeBasicInputs(se.input, serverRequest) match {
            case DecodeBasicInputsResult.Values(_, _) => true
            case DecodeBasicInputsResult.Failure(input, failure) =>
              playServerOptions.decodeFailureHandler(DecodeFailureContext(input, failure, se.endpoint, serverRequest)).isDefined
          }
        }
      }

      override def apply(v1: RequestHeader): Handler = {
        playServerOptions.defaultActionBuilder.async(playServerOptions.playBodyParsers.raw) { request =>
          implicit val bodyListener: BodyListener[Future, HttpEntity] = new PlayBodyListener
          val serverRequest = new PlayServerRequest(request)
<<<<<<< HEAD
          val interpreter = new ServerInterpreter[Any, Future, HttpEntity, Nothing](
            new PlayRequestBody(request, playServerOptions),
=======
          val interpreter = new ServerInterpreter[Any, Future, HttpEntity, NoStreams](
            new PlayRequestBody(request, serverOptions),
>>>>>>> 0a5440a2
            new PlayToResponseBody,
            playServerOptions.interceptors,
            playServerOptions.deleteFile
          )

          interpreter(serverRequest, serverEndpoints).map {
            case None => Result(header = ResponseHeader(StatusCode.NotFound.code), body = HttpEntity.NoEntity)
            case Some(response) =>
              val headers: Map[String, String] = response.headers
                .foldLeft(Map.empty[String, List[String]]) { (a, b) =>
                  if (a.contains(b.name)) a + (b.name -> (a(b.name) :+ b.value)) else a + (b.name -> List(b.value))
                }
                .map {
                  // See comment in play.api.mvc.CookieHeaderEncoding
                  case (key, value) if key == HeaderNames.SET_COOKIE => (key, value.mkString(";;"))
                  case (key, value)                                  => (key, value.mkString(", "))
                }
              val status = response.code.code

              response.body match {
                case Some(entity) =>
                  val result = Result(ResponseHeader(status, headers), entity)
                  headers.find(_._1.toLowerCase == "content-type").map(ct => result.as(ct._2)).getOrElse(result)
                case None => Result(ResponseHeader(status, headers), HttpEntity.NoEntity)
              }
          }
        }
      }
    }
  }
}

object PlayServerInterpreter {
  def apply()(implicit _mat: Materializer): PlayServerInterpreter = {
    new PlayServerInterpreter {
      override implicit def mat: Materializer = _mat
    }
  }

  def apply(serverOptions: PlayServerOptions)(implicit _mat: Materializer): PlayServerInterpreter = {
    new PlayServerInterpreter {
      override implicit def mat: Materializer = _mat

      override def playServerOptions: PlayServerOptions = serverOptions
    }
  }
}<|MERGE_RESOLUTION|>--- conflicted
+++ resolved
@@ -61,13 +61,8 @@
         playServerOptions.defaultActionBuilder.async(playServerOptions.playBodyParsers.raw) { request =>
           implicit val bodyListener: BodyListener[Future, HttpEntity] = new PlayBodyListener
           val serverRequest = new PlayServerRequest(request)
-<<<<<<< HEAD
-          val interpreter = new ServerInterpreter[Any, Future, HttpEntity, Nothing](
+          val interpreter = new ServerInterpreter[Any, Future, HttpEntity, NoStreams](
             new PlayRequestBody(request, playServerOptions),
-=======
-          val interpreter = new ServerInterpreter[Any, Future, HttpEntity, NoStreams](
-            new PlayRequestBody(request, serverOptions),
->>>>>>> 0a5440a2
             new PlayToResponseBody,
             playServerOptions.interceptors,
             playServerOptions.deleteFile
