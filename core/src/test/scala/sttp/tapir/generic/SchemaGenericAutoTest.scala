package sttp.tapir.generic

import org.scalatest.Assertions
import org.scalatest.flatspec.AsyncFlatSpec
import org.scalatest.matchers.should.Matchers
import sttp.tapir.Schema.annotations._
import sttp.tapir.Schema.{SName, schemaForBoolean}
import sttp.tapir.SchemaMacroTestData.{Cat, Dog, Hamster, Pet}
import sttp.tapir.SchemaType._
import sttp.tapir.TestUtil.field
import sttp.tapir.generic.auto._
import sttp.tapir.{FieldName, Schema, SchemaType, Validator}

import java.math.{BigDecimal => JBigDecimal}

class SchemaGenericAutoTest extends AsyncFlatSpec with Matchers {
  import SchemaGenericAutoTest._

  "Schema auto derivation" should "find schema for simple types" in {
    stringSchema.schemaType shouldBe SString()
    stringSchema.isOptional shouldBe false

    implicitly[Schema[Short]].schemaType shouldBe SInteger()
    intSchema.schemaType shouldBe SInteger()
    longSchema.schemaType shouldBe SInteger()
    implicitly[Schema[Float]].schemaType shouldBe SNumber()
    implicitly[Schema[Double]].schemaType shouldBe SNumber()
    implicitly[Schema[Boolean]].schemaType shouldBe SBoolean()
    implicitly[Schema[BigDecimal]].schemaType shouldBe SString()
    implicitly[Schema[JBigDecimal]].schemaType shouldBe SString()
  }

  it should "find schema for optional types" in {
    implicitly[Schema[Option[String]]].schemaType shouldBe SOption[Option[String], String](Schema(SString()))(identity)
    implicitly[Schema[Option[String]]].isOptional shouldBe true
  }

  it should "find schema for collections" in {
    implicitly[Schema[Array[String]]].schemaType shouldBe SArray[Array[String], String](stringSchema)(_.toIterable)
    implicitly[Schema[Array[String]]].isOptional shouldBe true

    implicitly[Schema[List[String]]].schemaType shouldBe SArray[List[String], String](stringSchema)(_.toIterable)
    implicitly[Schema[List[String]]].isOptional shouldBe true

    implicitly[Schema[Set[String]]].schemaType shouldBe SArray[Set[String], String](stringSchema)(_.toIterable)
    implicitly[Schema[Set[String]]].isOptional shouldBe true
  }

  val expectedASchema: Schema[A] =
    Schema[A](
      SProduct(
        List(field(FieldName("f1"), stringSchema), field(FieldName("f2"), intSchema), field(FieldName("f3"), stringSchema.asOption))
      ),
      Some(SName("sttp.tapir.generic.A"))
    )

  it should "find schema for collections of case classes" in {
    implicitly[Schema[List[A]]].schemaType shouldBe SArray[List[A], A](expectedASchema)(_.toIterable)
  }

  it should "find schema for a simple case class" in {
    implicitly[Schema[A]] shouldBe expectedASchema
    implicitly[Schema[A]].schemaType.asInstanceOf[SProduct[A]].required shouldBe List(FieldName("f1"), FieldName("f2"))
  }

  it should "find schema for a simple case class and use identity naming transformation" in {
    implicitly[Schema[D]].schemaType shouldBe expectedDSchema
  }

  it should "find schema for a nested case class" in {
    implicitly[Schema[B]].name shouldBe Some(SName("sttp.tapir.generic.B"))
    implicitly[Schema[B]].schemaType shouldBe SProduct[B](
      List(field(FieldName("g1"), stringSchema), field(FieldName("g2"), expectedASchema))
    )
  }

  it should "find schema for case classes with collections" in {
    implicitly[Schema[C]].name shouldBe Some(SName("sttp.tapir.generic.C"))
    implicitly[Schema[C]].schemaType shouldBe SProduct[C](
      List(field(FieldName("h1"), stringSchema.asArray), field(FieldName("h2"), intSchema.asOption))
    )
    implicitly[Schema[C]].schemaType.asInstanceOf[SProduct[C]].required shouldBe Nil
  }

  it should "use custom schema for custom types" in {
    implicit val scustom: Schema[Custom] = Schema[Custom](SchemaType.SString())
    val schema = implicitly[Schema[G]]
    schema.name shouldBe Some(SName("sttp.tapir.generic.G"))
    schema.schemaType shouldBe SProduct[G](
      List(field(FieldName("f1"), intSchema), field(FieldName("f2"), stringSchema))
    )
  }

  it should "derive schema for parametrised type classes" in {
    val schema = implicitly[Schema[H[A]]]
    schema.name shouldBe Some(SName("sttp.tapir.generic.H", List("A")))
    schema.schemaType shouldBe SProduct[H[A]](List(field(FieldName("data"), expectedASchema)))
  }

  it should "find schema for map" in {
    val schema = implicitly[Schema[Map[String, Int]]]
    schema.name shouldBe Some(SName("Map", List("Int")))
    schema.schemaType shouldBe SOpenProduct[Map[String, Int], Int](intSchema)(identity)
  }

  it should "find schema for map of products" in {
    val schema = implicitly[Schema[Map[String, D]]]
    schema.name shouldBe Some(SName("Map", List("D")))
    schema.schemaType shouldBe SOpenProduct[Map[String, D], D](
      Schema(SProduct(List(field(FieldName("someFieldName"), stringSchema))), Some(SName("sttp.tapir.generic.D")))
    )(identity)
  }

  it should "find schema for map of generic products" in {
    val schema = implicitly[Schema[Map[String, H[D]]]]
    schema.name shouldBe Some(SName("Map", List("H", "D")))
    schema.schemaType shouldBe SOpenProduct[Map[String, H[D]], H[D]](
      Schema(
        SProduct[H[D]](
          List(
            field(
              FieldName("data"),
              Schema(SProduct[D](List(field(FieldName("someFieldName"), stringSchema))), Some(SName("sttp.tapir.generic.D")))
            )
          )
        ),
        Some(SName("sttp.tapir.generic.H", List("D")))
      )
    )(identity)
  }

  it should "add meta-data to schema from annotations" in {
    val schema = implicitly[Schema[I]]
    schema shouldBe Schema[I](
      SProduct(
        List(
          field(
            FieldName("int"),
            intSchema.description("some int field").format("int32").default(1234).encodedExample(1234).validate(Validator.max(100))
          ),
          field(FieldName("noDesc"), longSchema),
          field(
            FieldName("bool", "alternativeBooleanName"),
            implicitly[Schema[Option[Boolean]]].description("another optional boolean flag")
          ),
          field(
            FieldName("child", "child-k-name"),
            Schema[K](
              SProduct(
                List(
                  field(FieldName("double"), implicitly[Schema[Double]].format("double64")),
                  field(FieldName("str"), stringSchema.format("special-string"))
                )
              ),
              Some(SName("sttp.tapir.generic.K"))
            ).deprecated(true).description("child-k-desc")
          )
        )
      ),
      Some(SName("sttp.tapir.generic.I"))
    ).description("class I")
  }

  it should "find the right schema for a case class with simple types" in {
    // given
    case class Test1(
        f1: String,
        f2: Byte,
        f3: Short,
        f4: Int,
        f5: Long,
        f6: Float,
        f7: Double,
        f8: Boolean,
        f9: BigDecimal,
        f10: JBigDecimal
    )
    val schema = implicitly[Schema[Test1]]

    // when
    schema.name shouldBe Some(SName("sttp.tapir.generic.SchemaGenericAutoTest.<local SchemaGenericAutoTest>.Test1"))
    schema.schemaType shouldBe SProduct[Test1](
      List(
        field(FieldName("f1"), implicitly[Schema[String]]),
        field(FieldName("f2"), implicitly[Schema[Byte]]),
        field(FieldName("f3"), implicitly[Schema[Short]]),
        field(FieldName("f4"), implicitly[Schema[Int]]),
        field(FieldName("f5"), implicitly[Schema[Long]]),
        field(FieldName("f6"), implicitly[Schema[Float]]),
        field(FieldName("f7"), implicitly[Schema[Double]]),
        field(FieldName("f8"), implicitly[Schema[Boolean]]),
        field(FieldName("f9"), implicitly[Schema[BigDecimal]]),
        field(FieldName("f10"), implicitly[Schema[JBigDecimal]])
      )
    )
  }

  it should "find schema for a simple case class and use snake case naming transformation" in {
    val expectedSnakeCaseNaming =
      expectedDSchema.copy(fields = List(field[D, String](FieldName("someFieldName", "some_field_name"), stringSchema)))
    implicit val customConf: Configuration = Configuration.default.withSnakeCaseMemberNames
    implicitly[Schema[D]].schemaType shouldBe expectedSnakeCaseNaming
  }

  it should "find schema for a simple case class and use kebab case naming transformation" in {
    val expectedKebabCaseNaming =
      expectedDSchema.copy(fields = List(field[D, String](FieldName("someFieldName", "some-field-name"), stringSchema)))
    implicit val customConf: Configuration = Configuration.default.withKebabCaseMemberNames
    implicitly[Schema[D]].schemaType shouldBe expectedKebabCaseNaming
  }

  it should "not transform names which are annotated with a custom name" in {
    implicit val customConf: Configuration = Configuration.default.withSnakeCaseMemberNames
    val schema = implicitly[Schema[L]]
    schema shouldBe Schema[L](
      SProduct(
        List(
          field(FieldName("firstField", "specialName"), intSchema),
          field(FieldName("secondField", "second_field"), intSchema)
        )
      ),
      Some(SName("sttp.tapir.generic.L"))
    )
  }

  it should "generate one-of schema using the given discriminator" in {
    implicit val customConf: Configuration = Configuration.default.withDiscriminator("who_am_i")
    val schemaType = implicitly[Schema[Entity]].schemaType
    schemaType shouldBe a[SCoproduct[Entity]]

    schemaType.asInstanceOf[SCoproduct[Entity]].subtypes should contain theSameElementsAs List(
      Schema(
        SProduct[Organization](
          List(field(FieldName("name"), Schema(SString())), field(FieldName("who_am_i"), Schema(SString())))
        ),
        Some(SName("sttp.tapir.generic.Organization"))
      ),
      Schema(
        SProduct[Person](
          List(
            field(FieldName("first"), Schema(SString())),
            field(FieldName("age"), Schema(SInteger())),
            field(FieldName("who_am_i"), Schema(SString()))
          )
        ),
        Some(SName("sttp.tapir.generic.Person"))
      ),
      Schema(
        SProduct[UnknownEntity.type](
          List(
            field(FieldName("who_am_i"), Schema(SString()))
          )
        ),
        Some(SName("sttp.tapir.generic.UnknownEntity"))
      )
    )

    schemaType.asInstanceOf[SCoproduct[Entity]].discriminator shouldBe Some(
      SDiscriminator(
        FieldName("who_am_i"),
        Map(
          "Organization" -> SRef(SName("sttp.tapir.generic.Organization")),
          "Person" -> SRef(SName("sttp.tapir.generic.Person")),
          "UnknownEntity" -> SRef(SName("sttp.tapir.generic.UnknownEntity"))
        )
      )
    )
  }

  it should "generate one-of schema using the given discriminator (kebab case subtype names)" in {
    implicit val customConf: Configuration = Configuration.default.withDiscriminator("who_am_i").withKebabCaseDiscriminatorValues
    implicitly[Schema[Entity]].schemaType.asInstanceOf[SCoproduct[Entity]].discriminator shouldBe Some(
      SDiscriminator(
        FieldName("who_am_i"),
        Map(
          "organization" -> SRef(SName("sttp.tapir.generic.Organization")),
          "person" -> SRef(SName("sttp.tapir.generic.Person")),
          "unknown-entity" -> SRef(SName("sttp.tapir.generic.UnknownEntity"))
        )
      )
    )
  }

  it should "generate one-of schema using the given discriminator (snake case subtype names)" in {
    implicit val customConf: Configuration = Configuration.default.withDiscriminator("who_am_i").withSnakeCaseDiscriminatorValues
    implicitly[Schema[Entity]].schemaType.asInstanceOf[SCoproduct[Entity]].discriminator shouldBe Some(
      SDiscriminator(
        FieldName("who_am_i"),
        Map(
          "organization" -> SRef(SName("sttp.tapir.generic.Organization")),
          "person" -> SRef(SName("sttp.tapir.generic.Person")),
          "unknown_entity" -> SRef(SName("sttp.tapir.generic.UnknownEntity"))
        )
      )
    )
  }

  it should "generate one-of schema using the given discriminator (full subtype names)" in {
    implicit val customConf: Configuration = Configuration.default.withDiscriminator("who_am_i").withFullDiscriminatorValues
    implicitly[Schema[Entity]].schemaType.asInstanceOf[SCoproduct[Entity]].discriminator shouldBe Some(
      SDiscriminator(
        FieldName("who_am_i"),
        Map(
          "sttp.tapir.generic.Organization" -> SRef(SName("sttp.tapir.generic.Organization")),
          "sttp.tapir.generic.Person" -> SRef(SName("sttp.tapir.generic.Person")),
          "sttp.tapir.generic.UnknownEntity" -> SRef(SName("sttp.tapir.generic.UnknownEntity"))
        )
      )
    )
  }

  it should "generate one-of schema using the given discriminator (full kebab case subtype names)" in {
    implicit val customConf: Configuration = Configuration.default.withDiscriminator("who_am_i").withFullKebabCaseDiscriminatorValues
    implicitly[Schema[Entity]].schemaType.asInstanceOf[SCoproduct[Entity]].discriminator shouldBe Some(
      SDiscriminator(
        FieldName("who_am_i"),
        Map(
          "sttp.tapir.generic.organization" -> SRef(SName("sttp.tapir.generic.Organization")),
          "sttp.tapir.generic.person" -> SRef(SName("sttp.tapir.generic.Person")),
          "sttp.tapir.generic.unknown-entity" -> SRef(SName("sttp.tapir.generic.UnknownEntity"))
        )
      )
    )
  }

  it should "generate one-of schema using the given discriminator (full snake case subtype names)" in {
    implicit val customConf: Configuration = Configuration.default.withDiscriminator("who_am_i").withFullSnakeCaseDiscriminatorValues
    implicitly[Schema[Entity]].schemaType.asInstanceOf[SCoproduct[Entity]].discriminator shouldBe Some(
      SDiscriminator(
        FieldName("who_am_i"),
        Map(
          "sttp.tapir.generic.organization" -> SRef(SName("sttp.tapir.generic.Organization")),
          "sttp.tapir.generic.person" -> SRef(SName("sttp.tapir.generic.Person")),
          "sttp.tapir.generic.unknown_entity" -> SRef(SName("sttp.tapir.generic.UnknownEntity"))
        )
      )
    )
  }

  it should "find schema for subtypes containing parent metadata from annotations" in {
    val schemaType = implicitly[Schema[Pet]].schemaType

    val expectedCatSchema = Schema(
      SProduct[Cat](
        List(
          field(FieldName("name"), stringSchema.copy(description = Some("cat name"))),
          field(FieldName("catFood"), stringSchema.copy(description = Some("cat food")))
        )
      ),
      Some(SName("sttp.tapir.SchemaMacroTestData.Cat"))
    )

    val expectedDogSchema = Schema(
      SProduct[Dog](
        List(
          field(FieldName("name"), stringSchema.copy(description = Some("name"))),
          field(FieldName("dogFood"), stringSchema.copy(description = Some("dog food")))
        )
      ),
      Some(SName("sttp.tapir.SchemaMacroTestData.Dog"))
    )

    val expectedHamsterSchema = Schema(
      SProduct[Hamster](
        List(
          field(FieldName("name"), stringSchema.copy(description = Some("name"))),
          field(FieldName("likesNuts"), booleanSchema.copy(description = Some("likes nuts?")))
        )
      ),
      Some(SName("sttp.tapir.SchemaMacroTestData.Hamster"))
    )

    val subtypes = schemaType.asInstanceOf[SCoproduct[Pet]].subtypes

    List(expectedCatSchema, expectedDogSchema, expectedHamsterSchema)
      .foldLeft(Assertions.succeed)((_, schema) => subtypes.contains(schema) shouldBe true)
  }

  it should "derive schema for enumeration and enrich schema" in {
    val expected = Schema[Countries.Country](SString())
      .validate(Validator.enumeration[Countries.Country](Countries.values.toList))
      .description("country")
      .default(Countries.PL)
      .name(SName("country-encoded-name"))
    implicitly[Schema[Countries.Country]] shouldBe expected
  }
}

object SchemaGenericAutoTest {
  private[generic] val stringSchema = implicitly[Schema[String]]
  private[generic] val intSchema = implicitly[Schema[Int]]
  private[generic] val longSchema = implicitly[Schema[Long]]
  private[generic] val booleanSchema = implicitly[Schema[Boolean]]

  val expectedDSchema: SProduct[D] =
    SProduct[D](List(field(FieldName("someFieldName"), stringSchema)))

  // comparing recursive schemas without validators
  private[generic] def removeValidators[T](s: Schema[T]): Schema[T] = (s.schemaType match {
    case SProduct(fields) =>
      s.copy(schemaType =
        SProduct(
          fields.map(f => SProductField[T, f.FieldType](f.name, removeValidators(f.schema), f.get))
        )
      )
    case st @ SCoproduct(subtypes, discriminator) =>
      s.copy(schemaType =
        SCoproduct(
          subtypes.map(subtypeSchema => removeValidators(subtypeSchema)),
          discriminator
        )(st.subtypeSchema)
      )
    case st @ SOpenProduct(valueSchema) => s.copy(schemaType = SOpenProduct(removeValidators(valueSchema))(st.fieldValues))
    case st @ SArray(element)           => s.copy(schemaType = SArray(removeValidators(element))(st.toIterable))
    case st @ SOption(element)          => s.copy(schemaType = SOption(removeValidators(element))(st.toOption))
    case _                              => s
  }).copy(validator = Validator.pass)
}

case class StringValueClass(value: String) extends AnyVal
case class IntegerValueClass(value: Int) extends AnyVal

case class A(f1: String, f2: Int, f3: Option[String])
case class B(g1: String, g2: A)
case class C(h1: List[String], h2: Option[Int])
case class D(someFieldName: String)
case class F(f1: List[F], f2: Int)

class Custom(c: String)
case class G(f1: Int, f2: Custom)

case class H[T](data: T)

@description("class I")
case class I(
    @description("some int field")
    @default(1234)
    @encodedExample(1234)
    @format("int32")
    @validate[Int](Validator.max(100))
    int: Int,
    noDesc: Long,
    @description("another optional boolean flag")
    @encodedName("alternativeBooleanName")
    bool: Option[Boolean],
    @deprecated
    @description("child-k-desc")
    @encodedName("child-k-name")
    child: K
)

case class K(
    @format("double64")
    double: Double,
    @format("special-string")
    str: String
)

case class L(
    @encodedName("specialName")
    firstField: Int,
    secondField: Int
)

sealed trait Node
case class Edge(id: Long, source: Node) extends Node
case class SimpleNode(id: Long) extends Node

case class IOpt(i1: Option[IOpt], i2: Int)
case class JOpt(data: Option[IOpt])

case class IList(i1: List[IList], i2: Int)
case class JList(data: List[IList])

sealed trait Entity
case class Person(first: String, age: Int) extends Entity
case class Organization(name: String) extends Entity
<<<<<<< HEAD

@description("country")
@default(Countries.PL)
@encodedName("country-encoded-name")
object Countries extends Enumeration {
  type Country = Value
  val PL, NL, RUS = Value
}
=======
case object UnknownEntity extends Entity
>>>>>>> 1ef64611
<|MERGE_RESOLUTION|>--- conflicted
+++ resolved
@@ -475,7 +475,7 @@
 sealed trait Entity
 case class Person(first: String, age: Int) extends Entity
 case class Organization(name: String) extends Entity
-<<<<<<< HEAD
+case object UnknownEntity extends Entity
 
 @description("country")
 @default(Countries.PL)
@@ -483,7 +483,4 @@
 object Countries extends Enumeration {
   type Country = Value
   val PL, NL, RUS = Value
-}
-=======
-case object UnknownEntity extends Entity
->>>>>>> 1ef64611
+}