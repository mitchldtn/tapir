--- conflicted
+++ resolved
@@ -9,19 +9,12 @@
   inline def mappingImpl[In, Out <: Product](using mc: Mirror.ProductOf[Out]): Mapping[In, Out] = {
     checkFields[Out, In]
 
-<<<<<<< HEAD
-    val to: In => Out = {
-      case t: Tuple   => mc.fromProduct(t)
-      case EmptyTuple => mc.fromProduct(EmptyTuple)
-      case t          => mc.fromProduct(Tuple1(t))
-    }
-=======
     val to: In => Out = t =>
       inline erasedValue[In] match {
         case _: Tuple => mc.fromProduct(t.asInstanceOf[Tuple])
+        case EmptyTuple => mc.fromProduct(EmptyTuple)
         case _        => mc.fromProduct(Tuple1(t))
       }
->>>>>>> ee62d08e
     def from(out: Out): In = Tuple.fromProduct(out) match {
       case EmptyTuple    => EmptyTuple.asInstanceOf[In]
       case Tuple1(value) => value.asInstanceOf[In]
