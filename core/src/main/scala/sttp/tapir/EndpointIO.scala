package sttp.tapir

import java.nio.charset.Charset

import sttp.model.{Method, MultiQueryParams}
<<<<<<< HEAD
import sttp.tapir.CodecFormat.TextPlain
import sttp.tapir.EndpointIO.Info
=======
import sttp.tapir.Codec.PlainCodec
import sttp.tapir.CodecForMany.PlainCodecForMany
import sttp.tapir.CodecForOptional.PlainCodecForOptional
import sttp.tapir.EndpointIO.{Example, Info}
>>>>>>> a281fcd8
import sttp.tapir.internal._
import sttp.tapir.model.ServerRequest
import sttp.tapir.typelevel.{FnComponents, ParamConcat}

import scala.collection.immutable.ListMap

sealed trait EndpointInput[T] extends CodecMappable[T] {
  private[tapir] type ThisType[X] <: EndpointInput[X]

  def and[U, TU](other: EndpointInput[U])(implicit ts: ParamConcat.Aux[T, U, TU]): EndpointInput[TU]
  def /[U, TU](other: EndpointInput[U])(implicit ts: ParamConcat.Aux[T, U, TU]): EndpointInput[TU] = and(other)

  def show: String
}

object EndpointInput {
  sealed trait Single[T] extends EndpointInput[T] {
    private[tapir] type ThisType[X] <: EndpointInput.Single[X]

    def and[U, TU](other: EndpointInput[U])(implicit ts: ParamConcat.Aux[T, U, TU]): EndpointInput[TU] =
      other match {
        case s: Single[_]          => Tuple(Vector(this, s))
        case Tuple(inputs)         => Tuple(this +: inputs)
        case EndpointIO.Tuple(ios) => Tuple(this +: ios)
      }
  }

  sealed trait Basic[T] extends Single[T]

  case class FixedMethod[T](m: Method, codec: Codec[Unit, T, TextPlain]) extends Basic[T] {
    override private[tapir] type ThisType[X] = FixedMethod[X]
    override def map[U: IsUnit](nextCodec: Codec[T, U, _]): FixedMethod[U] = copy(codec = codec.map(nextCodec))
    override def show: String = m.method
  }

  case class FixedPath[T](s: String, codec: Codec[Unit, T, TextPlain]) extends Basic[T] {
    override private[tapir] type ThisType[X] = FixedPath[X]
    override def map[U: IsUnit](nextCodec: Codec[T, U, _]): FixedPath[U] = copy(codec = codec.map(nextCodec))
    override def show = s"/$s"
  }

  case class PathCapture[T](name: Option[String], codec: Codec[String, T, TextPlain], info: EndpointIO.Info[T]) extends Basic[T] {
    override private[tapir] type ThisType[X] = PathCapture[X]
    override def map[U: IsUnit](nextCodec: Codec[T, U, _]): PathCapture[U] = copy(codec = codec.map(nextCodec), info = info.map(nextCodec))
    override def show: String = addValidatorShow(s"/[${name.getOrElse("")}]", codec.validator)

    // TODO: move to Basic? (all meta-methods)
    def name(n: String): PathCapture[T] = copy(name = Some(n))
    def description(d: String): PathCapture[T] = copy(info = info.description(d))
    def example(t: T): PathCapture[T] = copy(info = info.example(t))
    def example(example: Example[T]): PathCapture[T] = copy(info = info.example(example))
    def examples(examples: List[Example[T]]): PathCapture[T] = copy(info = info.examples(examples))
    def validate(v: Validator[T]): PathCapture[T] = copy(codec = codec.validate(v))
  }

<<<<<<< HEAD
  case class PathsCapture[T](codec: Codec[List[String], T, TextPlain], info: EndpointIO.Info[T]) extends Basic[T] {
    override private[tapir] type ThisType[X] = PathsCapture[X]
    override def map[U: IsUnit](nextCodec: Codec[T, U, _]): PathsCapture[U] = copy(codec = codec.map(nextCodec), info = info.map(nextCodec))
    override def show = s"/..."

    def description(d: String): PathsCapture[T] = copy(info = info.description(d))
    def example(t: T): PathsCapture[T] = copy(info = info.example(t))
    def deprecated(): PathsCapture[T] = copy(info = info.deprecated(true))
    def validate(v: Validator[T]): PathsCapture[T] = copy(codec = codec.validate(v))
=======
  case class PathsCapture(info: EndpointIO.Info[Seq[String]]) extends Basic[Seq[String]] {
    def description(d: String): PathsCapture = copy(info = info.description(d))
    def example(t: Seq[String]): PathsCapture = copy(info = info.example(t))
    def example(example: Example[Seq[String]]): PathsCapture = copy(info = info.example(example))
    def examples(examples: List[Example[Seq[String]]]): PathsCapture = copy(info = info.examples(examples))
    def show = s"/..."
>>>>>>> a281fcd8
  }

  case class Query[T](name: String, codec: Codec[List[String], T, TextPlain], info: EndpointIO.Info[T]) extends Basic[T] {
    override private[tapir] type ThisType[X] = Query[X]
    override def map[U: IsUnit](nextCodec: Codec[T, U, _]): Query[U] = copy(codec = codec.map(nextCodec), info = info.map(nextCodec))
    override def show: String = addValidatorShow(s"?$name", codec.validator)

    def description(d: String): Query[T] = copy(info = info.description(d))
    def example(t: T): Query[T] = copy(info = info.example(t))
    def example(example: Example[T]): Query[T] = copy(info = info.example(example))
    def examples(examples: List[Example[T]]): Query[T] = copy(info = info.examples(examples))
    def deprecated(): Query[T] = copy(info = info.deprecated(true))
    def validate(v: Validator[T]): Query[T] = copy(codec = codec.validate(v))
  }

<<<<<<< HEAD
  case class QueryParams[T](codec: Codec[MultiQueryParams, T, TextPlain], info: EndpointIO.Info[T]) extends Basic[T] {
    override private[tapir] type ThisType[X] = QueryParams[X]
    override def map[U: IsUnit](nextCodec: Codec[T, U, _]): QueryParams[U] = copy(codec = codec.map(nextCodec), info = info.map(nextCodec))
    override def show: String = s"?..."

    def description(d: String): QueryParams[T] = copy(info = info.description(d))
    def example(t: T): QueryParams[T] = copy(info = info.example(t))
    def deprecated(): QueryParams[T] = copy(info = info.deprecated(true))
    def validate(v: Validator[T]): QueryParams[T] = copy(codec = codec.validate(v))
=======
  case class QueryParams(info: EndpointIO.Info[MultiQueryParams]) extends Basic[MultiQueryParams] {
    def description(d: String): QueryParams = copy(info = info.description(d))
    def example(t: MultiQueryParams): QueryParams = copy(info = info.example(t))
    def example(example: Example[MultiQueryParams]): QueryParams = copy(info = info.example(example))
    def examples(examples: List[Example[MultiQueryParams]]): QueryParams = copy(info = info.examples(examples))
    def deprecated(): QueryParams = copy(info = info.deprecated(true))
    def show = s"?..."
>>>>>>> a281fcd8
  }

  case class Cookie[T](name: String, codec: Codec[Option[String], T, TextPlain], info: EndpointIO.Info[T]) extends Basic[T] {
    override private[tapir] type ThisType[X] = Cookie[X]
    override def map[U: IsUnit](nextCodec: Codec[T, U, _]): Cookie[U] = copy(codec = codec.map(nextCodec), info = info.map(nextCodec))
    override def show: String = addValidatorShow(s"{cookie $name}", codec.validator)

    def description(d: String): Cookie[T] = copy(info = info.description(d))
    def example(t: T): Cookie[T] = copy(info = info.example(t))
    def example(example: Example[T]): Cookie[T] = copy(info = info.example(example))
    def examples(examples: List[Example[T]]): Cookie[T] = copy(info = info.examples(examples))
    def deprecated(): Cookie[T] = copy(info = info.deprecated(true))
    def validate(v: Validator[T]): Cookie[T] = copy(codec = codec.validate(v))
  }

  case class ExtractFromRequest[T](codec: Codec[ServerRequest, T, TextPlain]) extends Basic[T] {
    override private[tapir] type ThisType[X] = ExtractFromRequest[X]
    override def map[U: IsUnit](nextCodec: Codec[T, U, _]): ExtractFromRequest[U] = copy(codec = codec.map(nextCodec))
    override def show: String = s"{data from request}"

    // TODO: validator etc.?
  }

  //

  trait Auth[T] extends EndpointInput.Single[T] {
    def input: EndpointInput.Single[T]
  }

  object Auth {
    case class ApiKey[T](input: EndpointInput.Single[T]) extends Auth[T] {
      override private[tapir] type ThisType[X] = ApiKey[X]
      override def show: String = s"auth(api key, via ${input.show})"
      override def map[U: IsUnit](nextCodec: Codec[T, U, _]): ApiKey[U] = copy(input = input.map(nextCodec))
    }
    case class Http[T](scheme: String, input: EndpointInput.Single[T]) extends Auth[T] {
      override private[tapir] type ThisType[X] = Http[X]
      override def show: String = s"auth($scheme http, via ${input.show})"
      override def map[U: IsUnit](nextCodec: Codec[T, U, _]): Http[U] = copy(input = input.map(nextCodec))
    }
    case class Oauth2[T](
        authorizationUrl: String,
        tokenUrl: String,
        scopes: ListMap[String, String],
        refreshUrl: Option[String] = None,
        input: EndpointInput.Single[T]
    ) extends Auth[T] {
      override private[tapir] type ThisType[X] = Oauth2[X]
      override def show: String = s"auth(oauth2, via ${input.show})"
      override def map[U: IsUnit](nextCodec: Codec[T, U, _]): Oauth2[U] = copy(input = input.map(nextCodec))

      def requiredScopes(requiredScopes: Seq[String]): ScopedOauth2[T] = ScopedOauth2(this, requiredScopes)
    }

    case class ScopedOauth2[T](oauth2: Oauth2[T], requiredScopes: Seq[String]) extends Auth[T] {
      require(requiredScopes.forall(oauth2.scopes.keySet.contains), "all requiredScopes have to be defined on outer Oauth2#scopes")

      override private[tapir] type ThisType[X] = ScopedOauth2[X]
      override def show: String = s"scoped(${oauth2.show})"
      override def map[U: IsUnit](nextCodec: Codec[T, U, _]): ScopedOauth2[U] = copy(oauth2 = oauth2.map(nextCodec))

      override def input: Single[T] = oauth2.input
    }
  }

  //

  case class MappedTuple[TUPLE, T](input: Tuple[TUPLE], codec: Codec[TUPLE, T, _ <: CodecFormat]) extends EndpointInput.Single[T] {
    override private[tapir] type ThisType[X] = MappedTuple[TUPLE, X]
    override def show: String = input.show
    override def map[U: IsUnit](nextCodec: Codec[T, U, _]): MappedTuple[TUPLE, U] = copy[TUPLE, U](input, codec.map(nextCodec))
  }

  case class Tuple[TUPLE](inputs: Vector[Single[_]]) extends EndpointInput[TUPLE] {
    override private[tapir] type ThisType[X] = EndpointInput[X]
    override def show: String = if (inputs.isEmpty) "-" else inputs.map(_.show).mkString(" ")
    override def map[U: IsUnit](nextCodec: Codec[TUPLE, U, _]): EndpointInput[U] =
      MappedTuple[TUPLE, TUPLE](this, Codec.idNoMeta).map(nextCodec)

    override def and[U, TU](other: EndpointInput[U])(implicit ts: ParamConcat.Aux[TUPLE, U, TU]): EndpointInput.Tuple[TU] =
      other match {
        case s: Single[_]        => Tuple(inputs :+ s)
        case Tuple(m)            => Tuple(inputs ++ m)
        case EndpointIO.Tuple(m) => Tuple(inputs ++ m)
      }
  }
}

sealed trait EndpointOutput[T] extends CodecMappable[T] {
  private[tapir] type ThisType[X] <: EndpointOutput[X]

  def and[J, IJ](other: EndpointOutput[J])(implicit ts: ParamConcat.Aux[T, J, IJ]): EndpointOutput[IJ]

  def show: String
}

object EndpointOutput {
  sealed trait Single[T] extends EndpointOutput[T] {
    private[tapir] def _codec: Codec[_, T, _]

    def and[U, TU](other: EndpointOutput[U])(implicit ts: ParamConcat.Aux[T, U, TU]): EndpointOutput[TU] =
      other match {
        case s: Single[_]          => Tuple(Vector(this, s))
        case Void()                => this.asInstanceOf[EndpointOutput[TU]]
        case Tuple(outputs)        => Tuple(this +: outputs)
        case EndpointIO.Tuple(ios) => Tuple(this +: ios)
      }
  }

  sealed trait Basic[I] extends Single[I]

  //

  case class StatusCode[T](documentedCodes: Map[sttp.model.StatusCode, Info[Unit]], codec: Codec[sttp.model.StatusCode, T, TextPlain])
      extends Basic[T] {
    override private[tapir] type ThisType[X] = StatusCode[X]
    override private[tapir] def _codec: Codec[_, T, _] = codec
    override def map[U: IsUnit](nextCodec: Codec[T, U, _]): StatusCode[U] = copy(codec = codec.map(nextCodec))
    override def show: String = s"status code - possible codes ($documentedCodes)"

    def description(code: sttp.model.StatusCode, d: String): StatusCode[T] = {
      val updatedCodes = documentedCodes + (code -> Info.empty[Unit].description(d))
      copy(documentedCodes = updatedCodes)
    }
  }

  //

  case class FixedStatusCode[T](statusCode: sttp.model.StatusCode, codec: Codec[Unit, T, TextPlain], info: Info[T]) extends Basic[T] {
    override private[tapir] type ThisType[X] = FixedStatusCode[X]
    override private[tapir] def _codec: Codec[_, T, _] = codec
    override def map[U: IsUnit](nextCodec: Codec[T, U, _]): FixedStatusCode[U] =
      copy(codec = codec.map(nextCodec), info = info.map(nextCodec))
    override def show: String = s"status code ($statusCode)"

    def description(d: String): FixedStatusCode[T] = copy(info = info.description(d))
  }

  /**
    * Specifies that for `statusCode`, the given `output` should be used.
    *
    * The `appliesTo` function should determine, whether a runtime value matches the type `O`.
    * This check cannot be in general done by checking the run-time class of the value, due to type erasure (if `O` has
    * type parameters).
    */
  case class StatusMapping[O] private[tapir] (
      statusCode: Option[sttp.model.StatusCode],
      output: EndpointOutput[O],
      appliesTo: Any => Boolean
  )

  case class OneOf[O, T](mappings: Seq[StatusMapping[_ <: O]], codec: Codec[O, T, _ <: CodecFormat]) extends Single[T] {
    override private[tapir] type ThisType[X] = OneOf[O, X]
    override private[tapir] def _codec: Codec[_, T, _] = codec
    override def map[U: IsUnit](nextCodec: Codec[T, U, _]): OneOf[O, U] = copy[O, U](codec = codec.map(nextCodec))
    override def show: String = s"status one of(${mappings.map(_.output.show).mkString("|")})"
  }

  //

  case class Void[T]() extends EndpointOutput[T] {
    override private[tapir] type ThisType[X] = Void[X]
    override def show: String = "void"
    override def map[U: IsUnit](nextCodec: Codec[T, U, _]): Void[U] = Void()

    override def and[U, TU](other: EndpointOutput[U])(implicit ts: ParamConcat.Aux[T, U, TU]): EndpointOutput[TU] =
      other.asInstanceOf[EndpointOutput[TU]]
  }

  //

  case class MappedTuple[TUPLE, T](output: Tuple[TUPLE], codec: Codec[TUPLE, T, _ <: CodecFormat]) extends EndpointOutput.Single[T] {
    override private[tapir] type ThisType[X] = MappedTuple[TUPLE, X]
    override private[tapir] def _codec: Codec[_, T, _] = codec
    override def show: String = output.show
    override def map[U: IsUnit](nextCodec: Codec[T, U, _]): MappedTuple[TUPLE, U] = copy[TUPLE, U](output, codec.map(nextCodec))
  }

  case class Tuple[TUPLE](outputs: Vector[Single[_]]) extends EndpointOutput[TUPLE] {
    override private[tapir] type ThisType[X] = EndpointOutput[X]
    override def show: String = if (outputs.isEmpty) "-" else outputs.map(_.show).mkString(" ")
    override def map[U: IsUnit](nextCodec: Codec[TUPLE, U, _]): EndpointOutput[U] =
      MappedTuple[TUPLE, TUPLE](this, Codec.idNoMeta).map(nextCodec)

    override def and[J, IJ](other: EndpointOutput[J])(implicit ts: ParamConcat.Aux[TUPLE, J, IJ]): EndpointOutput.Tuple[IJ] =
      other match {
        case s: Single[_]        => Tuple(outputs :+ s)
        case Void()              => this.asInstanceOf[EndpointOutput.Tuple[IJ]]
        case Tuple(m)            => Tuple(outputs ++ m)
        case EndpointIO.Tuple(m) => Tuple(outputs ++ m)
      }
  }
}

sealed trait EndpointIO[T] extends EndpointInput[T] with EndpointOutput[T] {
  private[tapir] type ThisType[X] <: EndpointInput[X] with EndpointOutput[X]

  def and[J, IJ](other: EndpointIO[J])(implicit ts: ParamConcat.Aux[T, J, IJ]): EndpointOutput[IJ]

  def show: String
}

object EndpointIO {
  sealed trait Single[I] extends EndpointIO[I] with EndpointInput.Single[I] with EndpointOutput.Single[I] {
    private[tapir] type ThisType[X] <: EndpointIO.Single[X]

    def and[J, IJ](other: EndpointIO[J])(implicit ts: ParamConcat.Aux[I, J, IJ]): EndpointIO[IJ] =
      other match {
        case s: Single[_]   => Tuple(Vector(this, s))
        case Tuple(outputs) => Tuple(this +: outputs)
      }
  }

  // TODO add methods to set schema/format?
  sealed trait Basic[I] extends Single[I] with EndpointInput.Basic[I] with EndpointOutput.Basic[I]

<<<<<<< HEAD
  case class Body[R, T](bodyType: RawBodyType[R], codec: Codec[R, T, _ <: CodecFormat], info: Info[T]) extends Basic[T] {
    override private[tapir] type ThisType[X] = Body[R, X]
    override private[tapir] def _codec: Codec[_, T, _] = codec
    override def map[U: IsUnit](nextCodec: Codec[T, U, _]): Body[R, U] = copy(codec = codec.map(nextCodec), info = info.map(nextCodec))
    override def show: String = {
      val charset = bodyType.asInstanceOf[RawBodyType[_]] match {
        case RawBodyType.StringBody(charset) => s" (${charset.toString})"
        case _                               => ""
      }
      val format = codec.format.map(_.mediaType.toString()).getOrElse("?")
      addValidatorShow(s"{body as $format$charset}", codec.validator)
    }

    def description(d: String): Body[R, T] = copy(info = info.description(d))
    def example(t: T): Body[R, T] = copy(info = info.example(t))
    def validate(v: Validator[T]): Body[R, T] = copy(codec = codec.validate(v))
=======
  case class Body[T, CF <: CodecFormat, R](codec: CodecForOptional[T, CF, R], info: Info[T]) extends Basic[T] {
    def description(d: String): Body[T, CF, R] = copy(info = info.description(d))
    def example(t: T): Body[T, CF, R] = copy(info = info.example(t))
    def example(example: Example[T]): Body[T, CF, R] = copy(info = info.example(example))
    def examples(examples: List[Example[T]]): Body[T, CF, R] = copy(info = info.examples(examples))
    def validate(v: Validator[T]): Body[T, CF, R] = copy(codec = codec.validate(v))
    def show: String = addValidatorShow(s"{body as ${codec.meta.format.mediaType}}", codec.validator)
>>>>>>> a281fcd8
  }

  // TODO
  case class StreamBodyWrapper[S, T](wrapped: StreamingEndpointIO.Body[S, T]) extends Basic[T] {
    override private[tapir] type ThisType[X] = StreamBodyWrapper[S, X]
    override private[tapir] def _codec: Codec[_, T, _] = wrapped.codec
    override def map[U: IsUnit](nextCodec: Codec[T, U, _]): StreamBodyWrapper[S, U] = copy(wrapped = wrapped.map(nextCodec))
    override def show = s"{body as stream}"
  }

  case class FixedHeader[T](h: sttp.model.Header, codec: Codec[Unit, T, TextPlain], info: Info[T]) extends Basic[T] {
    override private[tapir] type ThisType[X] = FixedHeader[X]
    override private[tapir] def _codec: Codec[_, T, _] = codec
    override def map[U: IsUnit](nextCodec: Codec[T, U, _]): FixedHeader[U] = copy(codec = codec.map(nextCodec), info = info.map(nextCodec))
    override def show = s"{header ${h.name}: ${h.value}}"

    def description(d: String): FixedHeader[T] = copy(info = info.description(d))
    def deprecated(): FixedHeader[T] = copy(info = info.deprecated(true))
  }

  case class Header[T](name: String, codec: Codec[List[String], T, TextPlain], info: Info[T]) extends Basic[T] {
    override private[tapir] type ThisType[X] = Header[X]
    override private[tapir] def _codec: Codec[_, T, _] = codec
    override def map[U: IsUnit](nextCodec: Codec[T, U, _]): Header[U] = copy(codec = codec.map(nextCodec), info = info.map(nextCodec))
    override def show: String = addValidatorShow(s"{header $name}", codec.validator)

    def description(d: String): Header[T] = copy(info = info.description(d))
    def example(t: T): Header[T] = copy(info = info.example(t))
    def example(example: Example[T]): Header[T] = copy(info = info.example(example))
    def examples(examples: List[Example[T]]): Header[T] = copy(info = info.examples(examples))
    def deprecated(): Header[T] = copy(info = info.deprecated(true))
    def validate(v: Validator[T]): Header[T] = copy(codec = codec.validate(v))
  }

<<<<<<< HEAD
  case class Headers[T](codec: Codec[List[sttp.model.Header], T, TextPlain], info: Info[T]) extends Basic[T] {
    override private[tapir] type ThisType[X] = Headers[X]
    override private[tapir] def _codec: Codec[_, T, _] = codec
    override def map[U: IsUnit](nextCodec: Codec[T, U, _]): Headers[U] = copy(codec = codec.map(nextCodec), info = info.map(nextCodec))
    override def show = s"{multiple headers}"
=======
  case class Headers(info: Info[Seq[(String, String)]]) extends Basic[Seq[(String, String)]] {
    def description(d: String): Headers = copy(info = info.description(d))
    def example(t: Seq[(String, String)]): Headers = copy(info = info.example(t))
    def example(example: Example[Seq[(String, String)]]): Headers = copy(info = info.example(example))
    def examples(examples: List[Example[Seq[(String, String)]]]): Headers = copy(info = info.examples(examples))
    def show = s"{multiple headers}"
  }
>>>>>>> a281fcd8

    def description(d: String): Headers[T] = copy(info = info.description(d))
    def example(t: T): Headers[T] = copy(info = info.example(t))
  }

  //

  case class MappedTuple[TUPLE, T](io: Tuple[TUPLE], codec: Codec[TUPLE, T, _ <: CodecFormat]) extends EndpointIO.Single[T] {
    override private[tapir] type ThisType[X] = MappedTuple[TUPLE, X]
    override private[tapir] def _codec: Codec[_, T, _] = codec
    override def show: String = io.show
    override def map[U: IsUnit](nextCodec: Codec[T, U, _]): MappedTuple[TUPLE, U] = copy[TUPLE, U](io, codec.map(nextCodec))
  }

  case class Tuple[TUPLE](ios: Vector[Single[_]]) extends EndpointIO[TUPLE] {
    override private[tapir] type ThisType[X] = EndpointIO[X]
    override def show: String = if (ios.isEmpty) "-" else ios.map(_.show).mkString(" ")
    override def map[U: IsUnit](nextCodec: Codec[TUPLE, U, _]): EndpointIO[U] =
      MappedTuple[TUPLE, TUPLE](this, Codec.idNoMeta).map(nextCodec)

    override def and[J, IJ](other: EndpointInput[J])(implicit ts: ParamConcat.Aux[TUPLE, J, IJ]): EndpointInput.Tuple[IJ] =
      other match {
        case s: EndpointInput.Single[_] => EndpointInput.Tuple((ios: Vector[EndpointInput.Single[_]]) :+ s)
        case EndpointInput.Tuple(m)     => EndpointInput.Tuple((ios: Vector[EndpointInput.Single[_]]) ++ m)
        case EndpointIO.Tuple(m)        => EndpointInput.Tuple((ios: Vector[EndpointInput.Single[_]]) ++ m)
      }
    override def and[J, IJ](other: EndpointOutput[J])(implicit ts: ParamConcat.Aux[TUPLE, J, IJ]): EndpointOutput.Tuple[IJ] =
      other match {
        case s: EndpointOutput.Single[_] => EndpointOutput.Tuple((ios: Vector[EndpointOutput.Single[_]]) :+ s)
        case EndpointOutput.Void()       => this.asInstanceOf[EndpointOutput.Tuple[IJ]]
        case EndpointOutput.Tuple(m)     => EndpointOutput.Tuple((ios: Vector[EndpointOutput.Single[_]]) ++ m)
        case EndpointIO.Tuple(m)         => EndpointOutput.Tuple((ios: Vector[EndpointOutput.Single[_]]) ++ m)
      }
    override def and[J, IJ](other: EndpointIO[J])(implicit ts: ParamConcat.Aux[TUPLE, J, IJ]): Tuple[IJ] =
      other match {
        case s: Single[_] => Tuple(ios :+ s)
        case Tuple(m)     => Tuple(ios ++ m)
      }
  }

  //

  case class Example[+T](value: T, name: Option[String], summary: Option[String])

  object Example {
    def of[T](t: T, name: Option[String] = None, summary: Option[String] = None): Example[T] = Example(t, name, summary)
  }

  case class Info[T](description: Option[String], examples: List[Example[T]], deprecated: Boolean) {
    def description(d: String): Info[T] = copy(description = Some(d))
    def example: Option[T] = examples.headOption.map(_.value)
    def example(t: T): Info[T] = example(Example.of(t))
    def example(example: Example[T]): Info[T] = copy(examples = examples :+ example)
    def examples(ts: List[Example[T]]): Info[T] = copy(examples = ts)
    def deprecated(d: Boolean): Info[T] = copy(deprecated = d)

    def map[U](codec: Codec[T, U, _]): Info[U] =
      Info(description, example.map(e => codec.decode(e)).collect {
        case DecodeResult.Value(ee) => ee
      }, deprecated)
  }
  object Info {
    def empty[T]: Info[T] = Info[T](None, Nil, deprecated = false)
  }
}

/*
Streaming body is a special kind of input, as it influences the 4th type parameter of `Endpoint`. Other inputs
(`EndpointInput`s and `EndpointIO`s aren't parametrised with the type of streams that they use (to make them simpler),
so we need to pass the streaming information directly between the streaming body input and the endpoint.

That's why the streaming body input is a separate trait, unrelated to `EndpointInput`: it can't be combined with
other inputs, and the `Endpoint.in(EndpointInput)` method can't be used to add a streaming body. Instead, there's an
overloaded variant `Endpoint.in(StreamingEndpointIO)`, which takes into account the streaming type.

Internally, the streaming body is converted into a wrapper `EndpointIO`, which "forgets" about the streaming
information. The `EndpointIO.StreamBodyWrapper` should only be used internally, not by the end user: there's no
factory method in `Tapir` which would directly create an instance of it.
 */
sealed trait StreamingEndpointIO[T, +S] extends CodecMappable[T] {
  private[tapir] def toEndpointIO: EndpointIO[T]
}

object StreamingEndpointIO {
<<<<<<< HEAD
  case class Body[S, T](codec: Codec[S, T, _ <: CodecFormat], info: EndpointIO.Info[T], charset: Option[Charset])
      extends StreamingEndpointIO[T, S] {
    override private[tapir] type ThisType[X] = Body[S, X]
    override def map[U: IsUnit](nextCodec: Codec[T, U, _]): Body[S, U] = copy(codec = codec.map(nextCodec), info = info.map(nextCodec))

    def description(d: String): Body[S, T] = copy(info = info.description(d))
    def example(t: T): Body[S, T] = copy(info = info.example(t))
=======
  case class Body[S, CF <: CodecFormat](schema: Schema[_], format: CF, info: EndpointIO.Info[String]) extends StreamingEndpointIO[S, S] {
    def description(d: String): Body[S, CF] = copy(info = info.description(d))
    def example(t: String): Body[S, CF] = copy(info = info.example(t))
    def example(example: Example[String]): Body[S, CF] = copy(info = info.example(example))
    def examples(examples: List[Example[String]]): Body[S, CF] = copy(info = info.examples(examples))
>>>>>>> a281fcd8

    private[tapir] override def toEndpointIO: EndpointIO.StreamBodyWrapper[S, T] = EndpointIO.StreamBodyWrapper(this)
  }
}

trait CodecMappable[T] {
  private[tapir] type ThisType[X]

  def map[U: IsUnit](nextCodec: Codec[T, U, _]): ThisType[U]
  def map[U: IsUnit](f: T => U)(g: U => T): ThisType[U] = map(Codec.fromNoMeta(f)(g))
  def mapDecode[U: IsUnit](f: T => DecodeResult[U])(g: U => T): ThisType[U] = map(Codec.fromDecodeNoMeta(f)(g))
  def mapTo[COMPANION, CASE_CLASS <: Product](c: COMPANION)(implicit fc: FnComponents[COMPANION, T, CASE_CLASS]): ThisType[CASE_CLASS] = {
    map[CASE_CLASS](fc.tupled(c).apply(_))(ProductToParams(_, fc.arity).asInstanceOf[T])
  }

  def mapOption[TT, UU](nextCodec: Codec[TT, UU, _ <: CodecFormat])(implicit ev: T =:= Option[TT]): ThisType[Option[UU]] =
    map(Codec.option(nextCodec).asInstanceOf[Codec[T, Option[UU], CodecFormat]])
  def mapList[TT, UU](nextCodec: Codec[TT, UU, _ <: CodecFormat])(implicit ev: T =:= List[TT]): ThisType[List[UU]] =
    map(Codec.list(nextCodec).asInstanceOf[Codec[T, List[UU], CodecFormat]])
}<|MERGE_RESOLUTION|>--- conflicted
+++ resolved
@@ -3,15 +3,8 @@
 import java.nio.charset.Charset
 
 import sttp.model.{Method, MultiQueryParams}
-<<<<<<< HEAD
 import sttp.tapir.CodecFormat.TextPlain
 import sttp.tapir.EndpointIO.Info
-=======
-import sttp.tapir.Codec.PlainCodec
-import sttp.tapir.CodecForMany.PlainCodecForMany
-import sttp.tapir.CodecForOptional.PlainCodecForOptional
-import sttp.tapir.EndpointIO.{Example, Info}
->>>>>>> a281fcd8
 import sttp.tapir.internal._
 import sttp.tapir.model.ServerRequest
 import sttp.tapir.typelevel.{FnComponents, ParamConcat}
@@ -67,7 +60,6 @@
     def validate(v: Validator[T]): PathCapture[T] = copy(codec = codec.validate(v))
   }
 
-<<<<<<< HEAD
   case class PathsCapture[T](codec: Codec[List[String], T, TextPlain], info: EndpointIO.Info[T]) extends Basic[T] {
     override private[tapir] type ThisType[X] = PathsCapture[X]
     override def map[U: IsUnit](nextCodec: Codec[T, U, _]): PathsCapture[U] = copy(codec = codec.map(nextCodec), info = info.map(nextCodec))
@@ -75,16 +67,10 @@
 
     def description(d: String): PathsCapture[T] = copy(info = info.description(d))
     def example(t: T): PathsCapture[T] = copy(info = info.example(t))
+    def example(example: Example[T]): PathsCapture = copy(info = info.example(example))
+    def examples(examples: List[Example[T]]): PathsCapture = copy(info = info.examples(examples))
     def deprecated(): PathsCapture[T] = copy(info = info.deprecated(true))
     def validate(v: Validator[T]): PathsCapture[T] = copy(codec = codec.validate(v))
-=======
-  case class PathsCapture(info: EndpointIO.Info[Seq[String]]) extends Basic[Seq[String]] {
-    def description(d: String): PathsCapture = copy(info = info.description(d))
-    def example(t: Seq[String]): PathsCapture = copy(info = info.example(t))
-    def example(example: Example[Seq[String]]): PathsCapture = copy(info = info.example(example))
-    def examples(examples: List[Example[Seq[String]]]): PathsCapture = copy(info = info.examples(examples))
-    def show = s"/..."
->>>>>>> a281fcd8
   }
 
   case class Query[T](name: String, codec: Codec[List[String], T, TextPlain], info: EndpointIO.Info[T]) extends Basic[T] {
@@ -100,7 +86,6 @@
     def validate(v: Validator[T]): Query[T] = copy(codec = codec.validate(v))
   }
 
-<<<<<<< HEAD
   case class QueryParams[T](codec: Codec[MultiQueryParams, T, TextPlain], info: EndpointIO.Info[T]) extends Basic[T] {
     override private[tapir] type ThisType[X] = QueryParams[X]
     override def map[U: IsUnit](nextCodec: Codec[T, U, _]): QueryParams[U] = copy(codec = codec.map(nextCodec), info = info.map(nextCodec))
@@ -108,17 +93,10 @@
 
     def description(d: String): QueryParams[T] = copy(info = info.description(d))
     def example(t: T): QueryParams[T] = copy(info = info.example(t))
+    def example(example: Example[T]): PathsCapture = copy(info = info.example(example))
+    def examples(examples: List[Example[T]]): PathsCapture = copy(info = info.examples(examples))
     def deprecated(): QueryParams[T] = copy(info = info.deprecated(true))
     def validate(v: Validator[T]): QueryParams[T] = copy(codec = codec.validate(v))
-=======
-  case class QueryParams(info: EndpointIO.Info[MultiQueryParams]) extends Basic[MultiQueryParams] {
-    def description(d: String): QueryParams = copy(info = info.description(d))
-    def example(t: MultiQueryParams): QueryParams = copy(info = info.example(t))
-    def example(example: Example[MultiQueryParams]): QueryParams = copy(info = info.example(example))
-    def examples(examples: List[Example[MultiQueryParams]]): QueryParams = copy(info = info.examples(examples))
-    def deprecated(): QueryParams = copy(info = info.deprecated(true))
-    def show = s"?..."
->>>>>>> a281fcd8
   }
 
   case class Cookie[T](name: String, codec: Codec[Option[String], T, TextPlain], info: EndpointIO.Info[T]) extends Basic[T] {
@@ -335,7 +313,6 @@
   // TODO add methods to set schema/format?
   sealed trait Basic[I] extends Single[I] with EndpointInput.Basic[I] with EndpointOutput.Basic[I]
 
-<<<<<<< HEAD
   case class Body[R, T](bodyType: RawBodyType[R], codec: Codec[R, T, _ <: CodecFormat], info: Info[T]) extends Basic[T] {
     override private[tapir] type ThisType[X] = Body[R, X]
     override private[tapir] def _codec: Codec[_, T, _] = codec
@@ -351,16 +328,9 @@
 
     def description(d: String): Body[R, T] = copy(info = info.description(d))
     def example(t: T): Body[R, T] = copy(info = info.example(t))
+    def example(example: Example[T]): Body[R, T] = copy(info = info.example(example))
+    def examples(examples: List[Example[T]]): Body[R, T] = copy(info = info.examples(examples))
     def validate(v: Validator[T]): Body[R, T] = copy(codec = codec.validate(v))
-=======
-  case class Body[T, CF <: CodecFormat, R](codec: CodecForOptional[T, CF, R], info: Info[T]) extends Basic[T] {
-    def description(d: String): Body[T, CF, R] = copy(info = info.description(d))
-    def example(t: T): Body[T, CF, R] = copy(info = info.example(t))
-    def example(example: Example[T]): Body[T, CF, R] = copy(info = info.example(example))
-    def examples(examples: List[Example[T]]): Body[T, CF, R] = copy(info = info.examples(examples))
-    def validate(v: Validator[T]): Body[T, CF, R] = copy(codec = codec.validate(v))
-    def show: String = addValidatorShow(s"{body as ${codec.meta.format.mediaType}}", codec.validator)
->>>>>>> a281fcd8
   }
 
   // TODO
@@ -395,24 +365,16 @@
     def validate(v: Validator[T]): Header[T] = copy(codec = codec.validate(v))
   }
 
-<<<<<<< HEAD
   case class Headers[T](codec: Codec[List[sttp.model.Header], T, TextPlain], info: Info[T]) extends Basic[T] {
     override private[tapir] type ThisType[X] = Headers[X]
     override private[tapir] def _codec: Codec[_, T, _] = codec
     override def map[U: IsUnit](nextCodec: Codec[T, U, _]): Headers[U] = copy(codec = codec.map(nextCodec), info = info.map(nextCodec))
     override def show = s"{multiple headers}"
-=======
-  case class Headers(info: Info[Seq[(String, String)]]) extends Basic[Seq[(String, String)]] {
-    def description(d: String): Headers = copy(info = info.description(d))
-    def example(t: Seq[(String, String)]): Headers = copy(info = info.example(t))
-    def example(example: Example[Seq[(String, String)]]): Headers = copy(info = info.example(example))
-    def examples(examples: List[Example[Seq[(String, String)]]]): Headers = copy(info = info.examples(examples))
-    def show = s"{multiple headers}"
-  }
->>>>>>> a281fcd8
 
     def description(d: String): Headers[T] = copy(info = info.description(d))
     def example(t: T): Headers[T] = copy(info = info.example(t))
+    def example(example: Example[T]): Headers[T] = copy(info = info.example(example))
+    def examples(examples: List[Example[T]]): Headers[T] = copy(info = info.examples(examples))
   }
 
   //
@@ -494,7 +456,6 @@
 }
 
 object StreamingEndpointIO {
-<<<<<<< HEAD
   case class Body[S, T](codec: Codec[S, T, _ <: CodecFormat], info: EndpointIO.Info[T], charset: Option[Charset])
       extends StreamingEndpointIO[T, S] {
     override private[tapir] type ThisType[X] = Body[S, X]
@@ -502,13 +463,8 @@
 
     def description(d: String): Body[S, T] = copy(info = info.description(d))
     def example(t: T): Body[S, T] = copy(info = info.example(t))
-=======
-  case class Body[S, CF <: CodecFormat](schema: Schema[_], format: CF, info: EndpointIO.Info[String]) extends StreamingEndpointIO[S, S] {
-    def description(d: String): Body[S, CF] = copy(info = info.description(d))
-    def example(t: String): Body[S, CF] = copy(info = info.example(t))
-    def example(example: Example[String]): Body[S, CF] = copy(info = info.example(example))
-    def examples(examples: List[Example[String]]): Body[S, CF] = copy(info = info.examples(examples))
->>>>>>> a281fcd8
+    def example(example: Example[T]): Body[S, T] = copy(info = info.example(example))
+    def examples(examples: List[Example[T]]): Body[S, T] = copy(info = info.examples(examples))
 
     private[tapir] override def toEndpointIO: EndpointIO.StreamBodyWrapper[S, T] = EndpointIO.StreamBodyWrapper(this)
   }
