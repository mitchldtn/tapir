--- conflicted
+++ resolved
@@ -13,13 +13,8 @@
     requestBody: RequestBody[F, S],
     toResponseBody: ToResponseBody[B, S],
     interceptors: List[Interceptor[F, B]],
-<<<<<<< HEAD
     deleteFile: TapirFile => F[Unit]
-)(implicit m: MonadError[F]) {
-=======
-    deleteFile: SttpFile => F[Unit]
 )(implicit monad: MonadError[F], bodyListener: BodyListener[F, B]) {
->>>>>>> fcbcf838
   def apply[I, E, O](request: ServerRequest, se: ServerEndpoint[I, E, O, R, F]): F[Option[ServerResponse[B]]] =
     apply(request, List(se))
 
