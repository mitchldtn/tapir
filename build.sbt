import java.net.URL
import com.softwaremill.SbtSoftwareMillBrowserTestJS._
import com.softwaremill.UpdateVersionInDocs
import sbt.Reference.display
import sbt.internal.ProjectMatrix

val scala2_12 = "2.12.13"
val scala2_13 = "2.13.5"

val allScalaVersions = List(scala2_12, scala2_13)
val codegenScalaVersions = List(scala2_12)
val examplesScalaVersions = List(scala2_13)
val documentationScalaVersion = scala2_13

scalaVersion := scala2_13

lazy val clientTestServerPort = settingKey[Int]("Port to run the client interpreter test server on")
lazy val startClientTestServer = taskKey[Unit]("Start a http server used by client interpreter tests")

concurrentRestrictions in Global += Tags.limit(Tags.Test, 1)

excludeLintKeys in Global ++= Set(ideSkipProject, reStartArgs)

val commonSettings = commonSmlBuildSettings ++ ossPublishSettings ++ Seq(
  organization := "com.softwaremill.sttp.tapir",
  mimaPreviousArtifacts := Set.empty, //Set("com.softwaremill.sttp.tapir" %% name.value % "0.12.21")
  updateDocs := Def.taskDyn {
    val files1 = UpdateVersionInDocs(sLog.value, organization.value, version.value)
    Def.task {
      (documentation.jvm(documentationScalaVersion) / mdoc).toTask("").value
      files1 ++ Seq(file("generated-doc/out"))
    }
  }.value,
  ideSkipProject := (scalaVersion.value == scala2_12) || thisProjectRef.value.project.contains("JS"),
  // slow down for CI
  Test / parallelExecution := false,
  // remove false alarms about unused implicit definitions in macros
  scalacOptions += "-Ywarn-macros:after"
)

val commonJvmSettings: Seq[Def.Setting[_]] = commonSettings

// run JS tests inside Gecko, due to jsdom not supporting fetch and to avoid having to install node
val commonJsSettings = commonSettings ++ browserGeckoTestSettings

def dependenciesFor(version: String)(deps: (Option[(Long, Long)] => ModuleID)*): Seq[ModuleID] =
  deps.map(_.apply(CrossVersion.partialVersion(version)))

val scalaTest = Def.setting("org.scalatest" %%% "scalatest" % Versions.scalaTest)
val scalaCheck = Def.setting("org.scalacheck" %%% "scalacheck" % Versions.scalaCheck)
val scalaTestPlusScalaCheck = Def.setting("org.scalatestplus" %%% "scalacheck-1-14" % Versions.scalaTestPlusScalaCheck)

lazy val loggerDependencies = Seq(
  "ch.qos.logback" % "logback-classic" % "1.2.3",
  "ch.qos.logback" % "logback-core" % "1.2.3",
  "com.typesafe.scala-logging" %% "scala-logging" % "3.9.3"
)

lazy val allAggregates = core.projectRefs ++
  cats.projectRefs ++
  enumeratum.projectRefs ++
  refined.projectRefs ++
  zio.projectRefs ++
  newtype.projectRefs ++
  circeJson.projectRefs ++
  jsoniterScala.projectRefs ++
  prometheusMetrics.projectRefs ++
  json4s.projectRefs ++
  playJson.projectRefs ++
  sprayJson.projectRefs ++
  uPickleJson.projectRefs ++
  tethysJson.projectRefs ++
  zioJson.projectRefs ++
  apispecModel.projectRefs ++
  openapiModel.projectRefs ++
  openapiCirce.projectRefs ++
  openapiCirceYaml.projectRefs ++
  asyncapiModel.projectRefs ++
  asyncapiCirce.projectRefs ++
  asyncapiCirceYaml.projectRefs ++
  apispecDocs.projectRefs ++
  openapiDocs.projectRefs ++
  asyncapiDocs.projectRefs ++
  swaggerUiAkka.projectRefs ++
  redocAkka.projectRefs ++
  swaggerUiHttp4s.projectRefs ++
  redocHttp4s.projectRefs ++
  swaggerUiFinatra.projectRefs ++
  swaggerUiPlay.projectRefs ++
  redocPlay.projectRefs ++
  swaggerUiVertx.projectRefs ++
  serverTests.projectRefs ++
  akkaHttpServer.projectRefs ++
  http4sServer.projectRefs ++
  sttpStubServer.projectRefs ++
  sttpMockServer.projectRefs ++
  finatraServer.projectRefs ++
  finatraServerCats.projectRefs ++
  playServer.projectRefs ++
  vertxServer.projectRefs ++
  zioServer.projectRefs ++
  http4sClient.projectRefs ++
  sttpClient.projectRefs ++
  playClient.projectRefs ++
  http4sClient.projectRefs ++
  tests.projectRefs ++
  examples.projectRefs ++
  playground.projectRefs ++
  documentation.projectRefs ++
  openapiCodegen.projectRefs ++
  clientTestServer.projectRefs ++
  derevo.projectRefs

val testJVM = taskKey[Unit]("Test JVM projects")
val testJS = taskKey[Unit]("Test JS projects")
val testDocs = taskKey[Unit]("Test docs projects")
val testServers = taskKey[Unit]("Test server projects")
val testClients = taskKey[Unit]("Test client projects")
val testOther = taskKey[Unit]("Test other projects")

def filterProject(p: String => Boolean) =
  ScopeFilter(inProjects(allAggregates.filter(pr => p(display(pr.project))): _*))

lazy val macroAnnotations = Seq(
  libraryDependencies ++= {
    CrossVersion.partialVersion(scalaVersion.value) match {
      case Some((2, 11 | 12)) => List(compilerPlugin("org.scalamacros" % "paradise" % "2.1.1" cross CrossVersion.patch))
      case _                  => List()
    }
  },
  scalacOptions ++= {
    CrossVersion.partialVersion(scalaVersion.value) match {
      case Some((2, y)) if y == 11 => Seq("-Xexperimental")
      case Some((2, y)) if y == 13 => Seq("-Ymacro-annotations")
      case _                       => Seq.empty[String]
    }
  }
)

lazy val rootProject = (project in file("."))
  .settings(commonSettings)
  .settings(mimaPreviousArtifacts := Set.empty)
  .settings(
    publishArtifact := false,
    name := "tapir",
    testJVM := (Test / test).all(filterProject(p => !p.contains("JS"))).value,
    testJS := (Test / test).all(filterProject(_.contains("JS"))).value,
    testDocs := (Test / test).all(filterProject(p => p.contains("Docs") || p.contains("openapi") || p.contains("asyncapi"))).value,
    testServers := (Test / test).all(filterProject(p => p.contains("Server"))).value,
    testClients := (Test / test).all(filterProject(p => p.contains("Client"))).value,
    testOther := (Test / test)
      .all(
        filterProject(p =>
          !p.contains("Server") && !p.contains("Client") && !p.contains("Docs") && !p.contains("openapi") && !p.contains("asyncapi")
        )
      )
      .value
  )
  .aggregate(allAggregates: _*)

// start a test server before running tests of a client interpreter; this is required both for JS tests run inside a
// nodejs/browser environment, as well as for JVM tests where akka-http isn't available (e.g. dotty).
val clientTestServerSettings = Seq(
  Test / test := (Test / test)
    .dependsOn(clientTestServer2_13 / startClientTestServer)
    .value,
  Test / testOnly := (Test / testOnly)
    .dependsOn(clientTestServer2_13 / startClientTestServer)
    .evaluated,
  Test / testOptions += Tests.Setup(() => {
    val port = (clientTestServer2_13 / clientTestServerPort).value
    PollingUtils.waitUntilServerAvailable(new URL(s"http://localhost:$port"))
  })
)

lazy val clientTestServer = (projectMatrix in file("client/testserver"))
  .settings(commonJvmSettings)
  .settings(
    name := "testing-server",
    publish / skip := true,
    libraryDependencies ++= loggerDependencies ++ Seq(
      "org.http4s" %% "http4s-dsl" % Versions.http4s,
      "org.http4s" %% "http4s-blaze-server" % Versions.http4s,
      "org.http4s" %% "http4s-circe" % Versions.http4s
    ),
    // the test server needs to be started before running any client tests
    reStart / mainClass := Some("sttp.tapir.client.tests.HttpServer"),
    reStart / reStartArgs := Seq(s"${(Test / clientTestServerPort).value}"),
    reStart / fullClasspath := (Test / fullClasspath).value,
    clientTestServerPort := 51823,
    startClientTestServer := reStart.toTask("").value
  )
  .jvmPlatform(scalaVersions = List(scala2_13))

lazy val clientTestServer2_13 = clientTestServer.jvm(scala2_13)

// core

lazy val core: ProjectMatrix = (projectMatrix in file("core"))
  .settings(commonSettings)
  .settings(
    name := "tapir-core",
    libraryDependencies ++= Seq(
      "com.propensive" %%% "magnolia" % "0.17.0",
      "org.scala-lang" % "scala-reflect" % scalaVersion.value,
      "com.softwaremill.sttp.model" %%% "core" % Versions.sttpModel,
      "com.softwaremill.sttp.shared" %%% "core" % Versions.sttpShared,
      "com.softwaremill.sttp.shared" %%% "ws" % Versions.sttpShared,
      scalaTest.value % Test,
      scalaCheck.value % Test,
      scalaTestPlusScalaCheck.value % Test,
      "com.47deg" %%% "scalacheck-toolbox-datetime" % "0.5.0" % Test
    ),
    Compile / unmanagedSourceDirectories += {
      val sourceDir = (Compile / sourceDirectory).value
      CrossVersion.partialVersion(scalaVersion.value) match {
        case Some((2, n)) if n >= 13 => sourceDir / "scala-2.13+"
        case _                       => sourceDir / "scala-2.13-"
      }
    },
    // Until https://youtrack.jetbrains.com/issue/SCL-18636 is fixed and IntelliJ properly imports projects with
    // generated sources, they are explicitly added to git. See also below: commented out plugin.
    Compile / unmanagedSourceDirectories += {
      (Compile / sourceDirectory).value / "boilerplate-gen"
    }
  )
  .jvmPlatform(
    scalaVersions = allScalaVersions,
    libraryDependencies ++= Seq("org.scala-lang" % "scala-compiler" % scalaVersion.value % Test)
  )
  .jsPlatform(
    scalaVersions = allScalaVersions,
    settings = commonJsSettings ++ Seq(
      libraryDependencies ++= Seq(
        "org.scala-js" %%% "scalajs-dom" % "1.1.0",
        "io.github.cquiroz" %%% "scala-java-time" % Versions.jsScalaJavaTime % Test,
        "io.github.cquiroz" %%% "scala-java-time-tzdb" % Versions.jsScalaJavaTime % Test
      )
    )
  )
//.enablePlugins(spray.boilerplate.BoilerplatePlugin)

lazy val tests: ProjectMatrix = (projectMatrix in file("tests"))
  .settings(commonSettings)
  .settings(
    name := "tapir-tests",
    libraryDependencies ++= Seq(
      "io.circe" %%% "circe-generic" % Versions.circe,
      "com.beachape" %%% "enumeratum-circe" % Versions.enumeratum,
      "com.softwaremill.common" %%% "tagging" % "2.3.0",
      scalaTest.value,
      "com.softwaremill.macwire" %% "macros" % "2.3.7" % "provided",
      "org.typelevel" %%% "cats-effect" % Versions.catsEffect
    ),
    libraryDependencies ++= loggerDependencies
  )
  .jvmPlatform(scalaVersions = allScalaVersions)
  .jsPlatform(
    scalaVersions = allScalaVersions,
    settings = commonJsSettings
  )
  .dependsOn(core, circeJson, enumeratum, cats)

// integrations

lazy val cats: ProjectMatrix = (projectMatrix in file("integrations/cats"))
  .settings(commonSettings)
  .settings(
    name := "tapir-cats",
    libraryDependencies ++= Seq(
      "org.typelevel" %%% "cats-core" % "2.6.0",
      scalaTest.value % Test,
      scalaCheck.value % Test,
      scalaTestPlusScalaCheck.value % Test,
      "org.typelevel" %%% "discipline-scalatest" % "2.1.4" % Test,
      "org.typelevel" %%% "cats-laws" % "2.6.0" % Test
    )
  )
  .jvmPlatform(scalaVersions = allScalaVersions)
  .jsPlatform(
    scalaVersions = allScalaVersions,
    settings = commonJsSettings ++ Seq(
      libraryDependencies ++= Seq(
        "io.github.cquiroz" %%% "scala-java-time" % Versions.jsScalaJavaTime % Test
      )
    )
  )
  .dependsOn(core)

lazy val enumeratum: ProjectMatrix = (projectMatrix in file("integrations/enumeratum"))
  .settings(commonSettings)
  .settings(
    name := "tapir-enumeratum",
    libraryDependencies ++= Seq(
      "com.beachape" %%% "enumeratum" % Versions.enumeratum,
      scalaTest.value % Test
    )
  )
  .jvmPlatform(scalaVersions = allScalaVersions)
  .jsPlatform(
    scalaVersions = allScalaVersions,
    settings = commonJsSettings ++ Seq(
      libraryDependencies ++= Seq(
        "io.github.cquiroz" %%% "scala-java-time" % Versions.jsScalaJavaTime % Test
      )
    )
  )
  .dependsOn(core)

lazy val refined: ProjectMatrix = (projectMatrix in file("integrations/refined"))
  .settings(commonSettings)
  .settings(
    name := "tapir-refined",
    libraryDependencies ++= Seq(
      "eu.timepit" %%% "refined" % Versions.refined,
      scalaTest.value % Test,
      "io.circe" %%% "circe-refined" % Versions.circe % Test
    )
  )
  .jvmPlatform(scalaVersions = allScalaVersions)
  .jsPlatform(
    scalaVersions = allScalaVersions,
    settings = commonJsSettings ++ Seq(
      libraryDependencies ++= Seq(
        "io.github.cquiroz" %%% "scala-java-time" % Versions.jsScalaJavaTime % Test
      )
    )
  )
  .dependsOn(core, circeJson % Test)

lazy val zio: ProjectMatrix = (projectMatrix in file("integrations/zio"))
  .settings(commonSettings)
  .settings(
    name := "tapir-zio",
    testFrameworks += new TestFramework("zio.test.sbt.ZTestFramework"),
    libraryDependencies ++= Seq(
      "dev.zio" %% "zio" % Versions.zio,
      "dev.zio" %% "zio-streams" % Versions.zio,
      "dev.zio" %% "zio-test" % Versions.zio % Test,
      "dev.zio" %% "zio-test-sbt" % Versions.zio % Test,
      "com.softwaremill.sttp.shared" %% "zio" % Versions.sttpShared
    )
  )
  .jvmPlatform(scalaVersions = allScalaVersions)
  .dependsOn(core)

lazy val derevo: ProjectMatrix = (projectMatrix in file("integrations/derevo"))
  .settings(commonSettings)
  .settings(macroAnnotations)
  .settings(
    name := "tapir-derevo",
    libraryDependencies ++= Seq(
      "tf.tofu" %% "derevo-core" % Versions.derevo,
      scalaTest.value % Test
    )
  )
  .jvmPlatform(scalaVersions = allScalaVersions)
  .dependsOn(core, newtype)

lazy val newtype: ProjectMatrix = (projectMatrix in file("integrations/newtype"))
  .settings(commonSettings)
  .settings(macroAnnotations)
  .settings(
    name := "tapir-newtype",
    libraryDependencies ++= Seq(
      "io.estatico" %%% "newtype" % Versions.newtype,
      scalaTest.value % Test
    )
  )
  .jvmPlatform(scalaVersions = allScalaVersions)
  .jsPlatform(
    scalaVersions = allScalaVersions,
    settings = commonJsSettings
  )
  .dependsOn(core)

// json

lazy val circeJson: ProjectMatrix = (projectMatrix in file("json/circe"))
  .settings(commonSettings)
  .settings(
    name := "tapir-json-circe",
    libraryDependencies ++= Seq(
      "io.circe" %%% "circe-core" % Versions.circe,
      "io.circe" %%% "circe-parser" % Versions.circe,
      scalaTest.value % Test,
      "io.circe" %%% "circe-generic" % Versions.circe % Test
    )
  )
  .jvmPlatform(scalaVersions = allScalaVersions)
  .jsPlatform(
    scalaVersions = allScalaVersions,
    settings = commonJsSettings
  )
  .dependsOn(core)

lazy val json4s: ProjectMatrix = (projectMatrix in file("json/json4s"))
  .settings(commonSettings)
  .settings(
    name := "tapir-json-json4s",
    libraryDependencies ++= Seq(
      "org.json4s" %%% "json4s-core" % Versions.json4s,
      "org.json4s" %%% "json4s-jackson" % Versions.json4s % Test,
      scalaTest.value % Test
    )
  )
  .jvmPlatform(scalaVersions = allScalaVersions)
  .dependsOn(core)

lazy val playJson: ProjectMatrix = (projectMatrix in file("json/playjson"))
  .settings(commonSettings: _*)
  .settings(
    name := "tapir-json-play",
    libraryDependencies ++= Seq(
      "com.typesafe.play" %%% "play-json" % Versions.playJson,
      scalaTest.value % Test
    )
  )
  .jvmPlatform(scalaVersions = allScalaVersions)
  .jsPlatform(
    scalaVersions = allScalaVersions,
    settings = commonJsSettings ++ Seq(
      libraryDependencies ++= Seq(
        "io.github.cquiroz" %%% "scala-java-time" % Versions.jsScalaJavaTime % Test
      )
    )
  )
  .dependsOn(core)

lazy val sprayJson: ProjectMatrix = (projectMatrix in file("json/sprayjson"))
  .settings(commonSettings: _*)
  .settings(
    name := "tapir-json-spray",
    libraryDependencies ++= Seq(
      "io.spray" %% "spray-json" % Versions.sprayJson,
      scalaTest.value % Test
    )
  )
  .jvmPlatform(scalaVersions = allScalaVersions)
  .dependsOn(core)

lazy val uPickleJson: ProjectMatrix = (projectMatrix in file("json/upickle"))
  .settings(commonSettings)
  .settings(
    name := "tapir-json-upickle",
    libraryDependencies ++= Seq(
      "com.lihaoyi" %%% "upickle" % Versions.upickle,
      scalaTest.value % Test
    )
  )
  .jvmPlatform(scalaVersions = allScalaVersions)
  .jsPlatform(
    scalaVersions = allScalaVersions,
    settings = commonJsSettings ++ Seq(
      libraryDependencies ++= Seq(
        "io.github.cquiroz" %%% "scala-java-time" % Versions.jsScalaJavaTime % Test
      )
    )
  )
  .dependsOn(core)

lazy val tethysJson: ProjectMatrix = (projectMatrix in file("json/tethys"))
  .settings(commonSettings)
  .settings(
    name := "tapir-json-tethys",
    libraryDependencies ++= Seq(
      "com.tethys-json" %% "tethys-core" % Versions.tethys,
      "com.tethys-json" %% "tethys-jackson" % Versions.tethys,
      scalaTest.value % Test,
      "com.tethys-json" %% "tethys-derivation" % Versions.tethys % Test
    )
  )
  .jvmPlatform(scalaVersions = allScalaVersions)
  .dependsOn(core)

lazy val jsoniterScala: ProjectMatrix = (projectMatrix in file("json/jsoniter"))
  .settings(commonSettings)
  .settings(
    name := "tapir-jsoniter-scala",
    libraryDependencies ++= Seq(
      "com.github.plokhotnyuk.jsoniter-scala" %%% "jsoniter-scala-core" % "2.7.3",
      "com.github.plokhotnyuk.jsoniter-scala" %%% "jsoniter-scala-macros" % "2.7.3" % Test,
      scalaTest.value % Test
    )
  )
  .jvmPlatform(scalaVersions = allScalaVersions)
  .jsPlatform(
    scalaVersions = allScalaVersions,
    settings = commonJsSettings
  )
  .dependsOn(core)

lazy val zioJson: ProjectMatrix = (projectMatrix in file("json/zio"))
  .settings(commonSettings)
  .settings(
    name := "tapir-json-zio",
    libraryDependencies ++= Seq(
      "dev.zio" %% "zio-json" % Versions.zioJson,
      scalaTest.value % Test
    )
  )
  .jvmPlatform(scalaVersions = allScalaVersions)
  .jsPlatform(
    scalaVersions = allScalaVersions,
    settings = commonJsSettings
  )
  .dependsOn(core)

// metrics

lazy val prometheusMetrics: ProjectMatrix = (projectMatrix in file("metrics/prometheus-metrics"))
  .settings(commonJvmSettings)
  .settings(
    name := "tapir-prometheus-metrics",
    libraryDependencies ++= Seq(
      "io.prometheus" % "simpleclient_common" % "0.10.0",
      scalaTest.value % Test
    )
  )
  .jvmPlatform(scalaVersions = allScalaVersions)
  .dependsOn(core % "compile->compile;test->test")

// apispec

lazy val apispecModel: ProjectMatrix = (projectMatrix in file("apispec/apispec-model"))
  .settings(commonJvmSettings)
  .settings(
    name := "tapir-apispec-model"
  )
  .settings(libraryDependencies += scalaTest.value % Test)
  .jvmPlatform(scalaVersions = allScalaVersions)

// openapi

lazy val openapiModel: ProjectMatrix = (projectMatrix in file("apispec/openapi-model"))
  .settings(commonJvmSettings)
  .settings(
    name := "tapir-openapi-model"
  )
  .settings(libraryDependencies += scalaTest.value % Test)
  .jvmPlatform(scalaVersions = allScalaVersions)
  .dependsOn(apispecModel)

lazy val openapiCirce: ProjectMatrix = (projectMatrix in file("apispec/openapi-circe"))
  .settings(commonJvmSettings)
  .settings(
    libraryDependencies ++= Seq(
      "io.circe" %% "circe-core" % Versions.circe,
      "io.circe" %% "circe-parser" % Versions.circe,
      "io.circe" %% "circe-generic" % Versions.circe
    ),
    name := "tapir-openapi-circe"
  )
  .jvmPlatform(scalaVersions = allScalaVersions)
  .dependsOn(openapiModel)

lazy val openapiCirceYaml: ProjectMatrix = (projectMatrix in file("apispec/openapi-circe-yaml"))
  .settings(commonJvmSettings)
  .settings(
    libraryDependencies += "io.circe" %% "circe-yaml" % Versions.circeYaml,
    name := "tapir-openapi-circe-yaml"
  )
  .jvmPlatform(scalaVersions = allScalaVersions)
  .dependsOn(openapiCirce)

// asyncapi

lazy val asyncapiModel: ProjectMatrix = (projectMatrix in file("apispec/asyncapi-model"))
  .settings(commonJvmSettings)
  .settings(
    name := "tapir-asyncapi-model"
  )
  .settings(libraryDependencies += scalaTest.value % Test)
  .jvmPlatform(scalaVersions = allScalaVersions)
  .dependsOn(apispecModel)

lazy val asyncapiCirce: ProjectMatrix = (projectMatrix in file("apispec/asyncapi-circe"))
  .settings(commonJvmSettings)
  .settings(
    libraryDependencies ++= Seq(
      "io.circe" %% "circe-core" % Versions.circe,
      "io.circe" %% "circe-parser" % Versions.circe,
      "io.circe" %% "circe-generic" % Versions.circe
    ),
    name := "tapir-asyncapi-circe"
  )
  .jvmPlatform(scalaVersions = allScalaVersions)
  .dependsOn(asyncapiModel)

lazy val asyncapiCirceYaml: ProjectMatrix = (projectMatrix in file("apispec/asyncapi-circe-yaml"))
  .settings(commonJvmSettings)
  .settings(
    libraryDependencies += "io.circe" %% "circe-yaml" % Versions.circeYaml,
    name := "tapir-asyncapi-circe-yaml"
  )
  .jvmPlatform(scalaVersions = allScalaVersions)
  .dependsOn(asyncapiCirce)

// docs

lazy val apispecDocs: ProjectMatrix = (projectMatrix in file("docs/apispec-docs"))
  .settings(commonJvmSettings)
  .settings(
    name := "tapir-apispec-docs"
  )
  .jvmPlatform(scalaVersions = allScalaVersions)
  .dependsOn(core, tests % Test, apispecModel)

lazy val openapiDocs: ProjectMatrix = (projectMatrix in file("docs/openapi-docs"))
  .settings(commonJvmSettings)
  .settings(
    name := "tapir-openapi-docs"
  )
  .jvmPlatform(scalaVersions = allScalaVersions)
  .dependsOn(openapiModel, core, apispecDocs, tests % Test, openapiCirceYaml % Test)

lazy val asyncapiDocs: ProjectMatrix = (projectMatrix in file("docs/asyncapi-docs"))
  .settings(commonJvmSettings)
  .settings(
    name := "tapir-asyncapi-docs",
    libraryDependencies ++= Seq(
      "com.typesafe.akka" %% "akka-stream" % Versions.akkaStreams % Test,
      "com.softwaremill.sttp.shared" %% "akka" % Versions.sttpShared % Test
    )
  )
  .jvmPlatform(scalaVersions = allScalaVersions)
  .dependsOn(asyncapiModel, core, apispecDocs, tests % Test, asyncapiCirceYaml % Test)

lazy val swaggerUiAkka: ProjectMatrix = (projectMatrix in file("docs/swagger-ui-akka-http"))
  .settings(commonJvmSettings)
  .settings(
    name := "tapir-swagger-ui-akka-http",
    libraryDependencies ++= Seq(
      "com.typesafe.akka" %% "akka-http" % Versions.akkaHttp,
      "com.typesafe.akka" %% "akka-stream" % Versions.akkaStreams,
      "org.webjars" % "swagger-ui" % Versions.swaggerUi
    )
  )
  .jvmPlatform(scalaVersions = allScalaVersions)

lazy val redocAkka: ProjectMatrix = (projectMatrix in file("docs/redoc-akka-http"))
  .settings(commonJvmSettings)
  .settings(
    name := "tapir-redoc-akka-http",
    libraryDependencies ++= Seq(
      "com.typesafe.akka" %% "akka-http" % Versions.akkaHttp,
      "com.typesafe.akka" %% "akka-stream" % Versions.akkaStreams
    )
  )
  .jvmPlatform(scalaVersions = allScalaVersions)

lazy val swaggerUiHttp4s: ProjectMatrix = (projectMatrix in file("docs/swagger-ui-http4s"))
  .settings(commonJvmSettings)
  .settings(
    name := "tapir-swagger-ui-http4s",
    libraryDependencies ++= Seq(
      "org.http4s" %% "http4s-dsl" % Versions.http4s,
      "org.webjars" % "swagger-ui" % Versions.swaggerUi
    )
  )
  .jvmPlatform(scalaVersions = allScalaVersions)

lazy val redocHttp4s: ProjectMatrix = (projectMatrix in file("docs/redoc-http4s"))
  .settings(commonJvmSettings)
  .settings(
    name := "tapir-redoc-http4s",
    libraryDependencies += "org.http4s" %% "http4s-dsl" % Versions.http4s
  )
  .jvmPlatform(scalaVersions = allScalaVersions)

lazy val swaggerUiFinatra: ProjectMatrix = (projectMatrix in file("docs/swagger-ui-finatra"))
  .settings(commonJvmSettings)
  .settings(
    name := "tapir-swagger-ui-finatra",
    libraryDependencies ++= Seq(
      "com.twitter" %% "finatra-http" % Versions.finatra,
      "org.webjars" % "swagger-ui" % Versions.swaggerUi
    )
  )
  .jvmPlatform(scalaVersions = allScalaVersions)

lazy val swaggerUiPlay: ProjectMatrix = (projectMatrix in file("docs/swagger-ui-play"))
  .settings(commonJvmSettings)
  .settings(
    name := "tapir-swagger-ui-play",
    libraryDependencies ++= Seq(
      "com.typesafe.play" %% "play" % Versions.playServer,
      "org.webjars" % "swagger-ui" % Versions.swaggerUi
    )
  )
  .jvmPlatform(scalaVersions = allScalaVersions)

lazy val redocPlay: ProjectMatrix = (projectMatrix in file("docs/redoc-play"))
  .enablePlugins(SbtTwirl)
  .settings(commonJvmSettings)
  .settings(
    name := "tapir-redoc-play",
    libraryDependencies += "com.typesafe.play" %% "play" % Versions.playServer
  )
  .jvmPlatform(scalaVersions = allScalaVersions)

lazy val swaggerUiVertx: ProjectMatrix = (projectMatrix in file("docs/swagger-ui-vertx"))
  .settings(commonJvmSettings)
  .settings(
    name := "tapir-swagger-ui-vertx",
    libraryDependencies ++= Seq(
      "io.vertx" % "vertx-web" % Versions.vertx,
      "org.webjars" % "swagger-ui" % Versions.swaggerUi
    )
  )
  .jvmPlatform(scalaVersions = allScalaVersions)

// server

lazy val serverTests: ProjectMatrix = (projectMatrix in file("server/tests"))
  .settings(commonJvmSettings)
  .settings(
    name := "tapir-server-tests",
    libraryDependencies ++= Seq(
      "com.softwaremill.sttp.client3" %% "async-http-client-backend-fs2-ce2" % Versions.sttp
    )
  )
  .dependsOn(tests)
  .jvmPlatform(scalaVersions = allScalaVersions)

lazy val akkaHttpServer: ProjectMatrix = (projectMatrix in file("server/akka-http-server"))
  .settings(commonJvmSettings)
  .settings(
    name := "tapir-akka-http-server",
    libraryDependencies ++= Seq(
      "com.typesafe.akka" %% "akka-http" % Versions.akkaHttp,
      "com.typesafe.akka" %% "akka-stream" % Versions.akkaStreams,
      "com.softwaremill.sttp.shared" %% "akka" % Versions.sttpShared,
      "com.softwaremill.sttp.client3" %% "akka-http-backend" % Versions.sttp % Test
    )
  )
  .jvmPlatform(scalaVersions = allScalaVersions)
  .dependsOn(core, serverTests % Test)

lazy val http4sServer: ProjectMatrix = (projectMatrix in file("server/http4s-server"))
  .settings(commonJvmSettings)
  .settings(
    name := "tapir-http4s-server",
    libraryDependencies ++= Seq(
      "org.http4s" %% "http4s-blaze-server" % Versions.http4s,
      "com.softwaremill.sttp.shared" %% "fs2-ce2" % Versions.sttpShared
    )
  )
  .jvmPlatform(scalaVersions = allScalaVersions)
  .dependsOn(core, serverTests % Test)

lazy val sttpStubServer: ProjectMatrix = (projectMatrix in file("server/sttp-stub-server"))
  .settings(commonJvmSettings)
  .settings(
    name := "tapir-sttp-stub-server"
  )
  .jvmPlatform(scalaVersions = allScalaVersions)
  .dependsOn(core, serverTests % "test", sttpClient)

lazy val sttpMockServer: ProjectMatrix = (projectMatrix in file("server/sttp-mock-server"))
  .settings(commonJvmSettings)
  .settings(
    name := "sttp-mock-server",
    libraryDependencies ++= Seq(
      "com.softwaremill.sttp.client3" %%% "core" % Versions.sttp,
      "io.circe" %% "circe-core" % Versions.circe,
      "io.circe" %% "circe-parser" % Versions.circe,
      "io.circe" %% "circe-generic" % Versions.circe,
      // test libs
      "io.circe" %% "circe-literal" % Versions.circe % Test
    )
  )
  .jvmPlatform(scalaVersions = allScalaVersions)
  .dependsOn(core, serverTests % "test", sttpClient)

lazy val finatraServer: ProjectMatrix = (projectMatrix in file("server/finatra-server"))
  .settings(commonJvmSettings)
  .settings(
    name := "tapir-finatra-server",
    libraryDependencies ++= Seq(
      "com.twitter" %% "finatra-http" % Versions.finatra,
      "org.apache.httpcomponents" % "httpmime" % "4.5.13",
      // Testing
      "com.twitter" %% "finatra-http" % Versions.finatra % Test,
      "com.twitter" %% "inject-server" % Versions.finatra % Test,
      "com.twitter" %% "inject-app" % Versions.finatra % Test,
      "com.twitter" %% "inject-core" % Versions.finatra % Test,
      "com.twitter" %% "inject-modules" % Versions.finatra % Test,
      "com.twitter" %% "finatra-http" % Versions.finatra % Test classifier "tests",
      "com.twitter" %% "inject-server" % Versions.finatra % Test classifier "tests",
      "com.twitter" %% "inject-app" % Versions.finatra % Test classifier "tests",
      "com.twitter" %% "inject-core" % Versions.finatra % Test classifier "tests",
      "com.twitter" %% "inject-modules" % Versions.finatra % Test classifier "tests"
    )
  )
  .jvmPlatform(scalaVersions = allScalaVersions)
  .dependsOn(core, serverTests % Test)

lazy val finatraServerCats: ProjectMatrix =
  (projectMatrix in file("server/finatra-server/finatra-server-cats"))
    .settings(commonJvmSettings)
    .settings(
      name := "tapir-finatra-server-cats",
      libraryDependencies ++= Seq(
        "org.typelevel" %% "cats-effect" % Versions.catsEffect,
        "io.catbird" %% "catbird-finagle" % Versions.catbird,
        "io.catbird" %% "catbird-effect" % Versions.catbird
      )
    )
    .jvmPlatform(scalaVersions = allScalaVersions)
    .dependsOn(finatraServer % "compile->compile;test->test", serverTests % Test)

lazy val playServer: ProjectMatrix = (projectMatrix in file("server/play-server"))
  .settings(commonJvmSettings)
  .settings(
    name := "tapir-play-server",
    libraryDependencies ++= Seq(
      "com.typesafe.play" %% "play-server" % Versions.playServer,
      "com.typesafe.play" %% "play-akka-http-server" % Versions.playServer,
      "com.typesafe.play" %% "play" % Versions.playServer
    )
  )
  .jvmPlatform(scalaVersions = allScalaVersions)
  .dependsOn(core, serverTests % Test)

lazy val vertxServer: ProjectMatrix = (projectMatrix in file("server/vertx"))
  .settings(commonJvmSettings)
  .settings(
    name := "tapir-vertx-server",
    libraryDependencies ++= Seq(
      "io.vertx" % "vertx-web" % Versions.vertx,
      "com.softwaremill.sttp.shared" %% "fs2-ce2" % Versions.sttpShared % Optional,
      "com.softwaremill.sttp.shared" %% "zio" % Versions.sttpShared % Optional,
      "dev.zio" %% "zio-interop-cats" % Versions.zioInteropCats % Test
    )
  )
  .jvmPlatform(scalaVersions = allScalaVersions)
  .dependsOn(core, serverTests % Test)

lazy val zioServer: ProjectMatrix = (projectMatrix in file("server/zio-http4s-server"))
  .settings(commonJvmSettings)
  .settings(
    name := "tapir-zio-http4s-server",
    libraryDependencies += "dev.zio" %% "zio-interop-cats" % Versions.zioInteropCats
  )
  .jvmPlatform(scalaVersions = allScalaVersions)
  .dependsOn(zio, http4sServer, serverTests % Test)

// client

lazy val clientTests: ProjectMatrix = (projectMatrix in file("client/tests"))
  .settings(commonJvmSettings)
  .settings(
    name := "tapir-client-tests",
    libraryDependencies ++= Seq(
      "org.http4s" %% "http4s-dsl" % Versions.http4s,
      "org.http4s" %% "http4s-blaze-server" % Versions.http4s,
      "org.http4s" %% "http4s-circe" % Versions.http4s
    )
  )
  .jvmPlatform(scalaVersions = allScalaVersions)
  .jsPlatform(
    scalaVersions = allScalaVersions,
    settings = commonJsSettings
  )
  .dependsOn(tests)

lazy val http4sClient: ProjectMatrix = (projectMatrix in file("client/http4s-client"))
  .settings(clientTestServerSettings)
  .settings(commonSettings)
  .settings(
    name := "tapir-http4s-client",
    libraryDependencies ++= Seq(
      "org.http4s" %% "http4s-core" % Versions.http4s,
      "org.http4s" %% "http4s-blaze-client" % Versions.http4s % Test,
      "com.softwaremill.sttp.shared" %% "fs2-ce2" % Versions.sttpShared % Optional
    )
  )
  .jvmPlatform(scalaVersions = allScalaVersions)
  .dependsOn(core, clientTests % Test)

lazy val sttpClient: ProjectMatrix = (projectMatrix in file("client/sttp-client"))
  .settings(clientTestServerSettings)
  .settings(
    name := "tapir-sttp-client",
    libraryDependencies ++= Seq(
      "com.softwaremill.sttp.client3" %%% "core" % Versions.sttp
    )
  )
  .jvmPlatform(
    scalaVersions = allScalaVersions,
    settings = commonJvmSettings ++ Seq(
      libraryDependencies ++= loggerDependencies.map(_ % Test) ++ Seq(
        "com.softwaremill.sttp.client3" %% "akka-http-backend" % Versions.sttp % Test,
        "com.softwaremill.sttp.client3" %% "httpclient-backend-fs2-ce2" % Versions.sttp % Test,
        "com.softwaremill.sttp.shared" %% "fs2-ce2" % Versions.sttpShared % Optional,
        "com.softwaremill.sttp.shared" %% "akka" % Versions.sttpShared % Optional,
        "com.typesafe.akka" %% "akka-stream" % Versions.akkaStreams % Optional
      )
    )
  )
  .jsPlatform(
    scalaVersions = allScalaVersions,
    settings = commonJsSettings ++ Seq(
      libraryDependencies ++= Seq(
        "io.github.cquiroz" %%% "scala-java-time" % Versions.jsScalaJavaTime % Test
      )
    )
  )
  .dependsOn(core, clientTests % Test)

lazy val playClient: ProjectMatrix = (projectMatrix in file("client/play-client"))
  .settings(clientTestServerSettings)
  .settings(commonSettings)
  .settings(
    name := "tapir-play-client",
    libraryDependencies ++= Seq(
      "com.typesafe.play" %% "play-ahc-ws-standalone" % Versions.playClient,
      "com.softwaremill.sttp.shared" %% "akka" % Versions.sttpShared % Optional,
      "com.typesafe.akka" %% "akka-stream" % Versions.akkaStreams % Optional
    )
  )
  .jvmPlatform(scalaVersions = allScalaVersions)
  .dependsOn(core, clientTests % Test)

import scala.collection.JavaConverters._

lazy val openapiCodegen = (projectMatrix in file("sbt/sbt-openapi-codegen"))
  .enablePlugins(SbtPlugin)
  .settings(commonSettings)
  .jvmPlatform(scalaVersions = codegenScalaVersions)
  .settings(
    name := "sbt-openapi-codegen",
    organization := "com.softwaremill.sttp.tapir",
    sbtPlugin := true,
    scriptedLaunchOpts += ("-Dplugin.version=" + version.value),
    scriptedLaunchOpts ++= java.lang.management.ManagementFactory.getRuntimeMXBean.getInputArguments.asScala
      .filter(a => Seq("-Xmx", "-Xms", "-XX", "-Dfile").exists(a.startsWith)),
    scriptedBufferLog := false,
    sbtTestDirectory := sourceDirectory.value / "sbt-test",
    libraryDependencies ++= Seq(
      "io.circe" %% "circe-core" % Versions.circe,
      "io.circe" %% "circe-generic" % Versions.circe,
      "io.circe" %% "circe-yaml" % Versions.circeYaml,
      scalaTest.value % Test,
      scalaCheck.value % Test,
      scalaTestPlusScalaCheck.value % Test,
      "com.47deg" %% "scalacheck-toolbox-datetime" % "0.5.0" % Test,
      "org.scala-lang" % "scala-compiler" % scalaVersion.value % Test
    )
  )
  .dependsOn(core % Test, circeJson % Test)

// other

lazy val examples: ProjectMatrix = (projectMatrix in file("examples"))
  .settings(commonJvmSettings)
  .settings(
    name := "tapir-examples",
    libraryDependencies ++= Seq(
      "dev.zio" %% "zio-interop-cats" % Versions.zioInteropCats,
      "org.typelevel" %% "cats-effect" % Versions.catsEffect,
      "org.http4s" %% "http4s-dsl" % Versions.http4s,
      "org.http4s" %% "http4s-circe" % Versions.http4s,
      "com.softwaremill.sttp.client3" %% "akka-http-backend" % Versions.sttp,
      "com.softwaremill.sttp.client3" %% "async-http-client-backend-fs2-ce2" % Versions.sttp,
      "com.softwaremill.sttp.client3" %% "async-http-client-backend-zio" % Versions.sttp,
      "com.softwaremill.sttp.client3" %% "async-http-client-backend-cats-ce2" % Versions.sttp,
      "com.pauldijou" %% "jwt-circe" % Versions.jwtScala
    ),
    libraryDependencies ++= loggerDependencies,
    publishArtifact := false
  )
  .jvmPlatform(scalaVersions = examplesScalaVersions)
  .dependsOn(
    akkaHttpServer,
    http4sServer,
    http4sClient,
    sttpClient,
    openapiCirceYaml,
    openapiDocs,
    asyncapiCirceYaml,
    asyncapiDocs,
    circeJson,
    swaggerUiAkka,
    swaggerUiHttp4s,
    zioServer,
    sttpStubServer,
    playJson,
<<<<<<< HEAD
    sttpMockServer
=======
    prometheusMetrics
>>>>>>> f9aa8726
  )

lazy val playground: ProjectMatrix = (projectMatrix in file("playground"))
  .settings(commonJvmSettings)
  .settings(
    name := "tapir-playground",
    libraryDependencies ++= Seq(
      "com.softwaremill.sttp.client3" %% "akka-http-backend" % Versions.sttp,
      "dev.zio" %% "zio" % Versions.zio,
      "dev.zio" %% "zio-interop-cats" % Versions.zioInteropCats,
      "org.typelevel" %% "cats-effect" % Versions.catsEffect,
      "io.swagger" % "swagger-annotations" % "1.6.2",
      "io.circe" %% "circe-generic-extras" % "0.13.0",
      "com.softwaremill.sttp.client3" %% "akka-http-backend" % Versions.sttp
    ),
    libraryDependencies ++= loggerDependencies,
    publishArtifact := false
  )
  .jvmPlatform(scalaVersions = examplesScalaVersions)
  .dependsOn(
    akkaHttpServer,
    http4sServer,
    sttpClient,
    openapiCirceYaml,
    asyncapiCirceYaml,
    openapiDocs,
    circeJson,
    swaggerUiAkka,
    swaggerUiHttp4s,
    refined,
    cats,
    zioServer
  )

//TODO this should be invoked by compilation process, see #https://github.com/scalameta/mdoc/issues/355
val compileDocumentation: TaskKey[Unit] = taskKey[Unit]("Compiles documentation throwing away its output")
compileDocumentation := {
  (documentation.jvm(documentationScalaVersion) / mdoc).toTask(" --out target/tapir-doc").value
}

lazy val documentation: ProjectMatrix = (projectMatrix in file("generated-doc")) // important: it must not be doc/
  .enablePlugins(MdocPlugin)
  .settings(commonSettings)
  .settings(macroAnnotations)
  .settings(
    mdocIn := file("doc"),
    moduleName := "tapir-doc",
    mdocVariables := Map(
      "VERSION" -> version.value,
      "PLAY_HTTP_SERVER_VERSION" -> Versions.playServer,
      "JSON4S_VERSION" -> Versions.json4s
    ),
    mdocOut := file("generated-doc/out"),
    publishArtifact := false,
    name := "doc",
    libraryDependencies ++= Seq(
      "com.typesafe.play" %% "play-netty-server" % Versions.playServer
    )
  )
  .jvmPlatform(scalaVersions = List(documentationScalaVersion))
  .dependsOn(
    core % "compile->test",
    akkaHttpServer,
    circeJson,
    enumeratum,
    finatraServer,
    finatraServerCats,
    jsoniterScala,
    asyncapiDocs,
    asyncapiCirceYaml,
    openapiDocs,
    openapiCirceYaml,
    json4s,
    playJson,
    playServer,
    sprayJson,
    http4sClient,
    sttpClient,
    playClient,
    sttpStubServer,
    swaggerUiAkka,
    tethysJson,
    uPickleJson,
    vertxServer,
    zio,
    zioServer,
    derevo,
    zioJson,
    prometheusMetrics
  )<|MERGE_RESOLUTION|>--- conflicted
+++ resolved
@@ -987,11 +987,8 @@
     zioServer,
     sttpStubServer,
     playJson,
-<<<<<<< HEAD
+    prometheusMetrics,
     sttpMockServer
-=======
-    prometheusMetrics
->>>>>>> f9aa8726
   )
 
 lazy val playground: ProjectMatrix = (projectMatrix in file("playground"))
@@ -1080,5 +1077,6 @@
     zioServer,
     derevo,
     zioJson,
-    prometheusMetrics
+    prometheusMetrics,
+    sttpMockServer
   )