--- conflicted
+++ resolved
@@ -489,14 +489,22 @@
   )
   .dependsOn(core)
 
-<<<<<<< HEAD
 lazy val zioJson: ProjectMatrix = (projectMatrix in file("json/zio"))
   .settings(commonSettings)
   .settings(
     name := "tapir-json-zio",
     libraryDependencies ++= Seq(
       "dev.zio" %% "zio-json" % Versions.zioJson,
-=======
+      scalaTest.value % Test
+    )
+  )
+  .jvmPlatform(scalaVersions = allScalaVersions)
+  .jsPlatform(
+    scalaVersions = allScalaVersions,
+    settings = commonJsSettings
+  )
+  .dependsOn(core)
+
 // metrics
 
 lazy val prometheusMetrics: ProjectMatrix = (projectMatrix in file ("metrics/prometheus-metrics"))
@@ -505,20 +513,11 @@
     name := "tapir-prometheus-metrics",
     libraryDependencies ++= Seq(
       "io.prometheus" % "simpleclient_common" % "0.10.0",
->>>>>>> 5f456a2f
       scalaTest.value % Test
     )
   )
   .jvmPlatform(scalaVersions = allScalaVersions)
-<<<<<<< HEAD
-  .jsPlatform(
-    scalaVersions = allScalaVersions,
-    settings = commonJsSettings
-  )
-  .dependsOn(core)
-=======
   .dependsOn(core % "compile->compile;test->test")
->>>>>>> 5f456a2f
 
 // apispec
 
@@ -1059,9 +1058,6 @@
     zio,
     zioServer,
     derevo,
-<<<<<<< HEAD
-    zioJson
-=======
+    zioJson,
     prometheusMetrics
->>>>>>> 5f456a2f
   )