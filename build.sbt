val scala2_11 = "2.11.12"
val scala2_12 = "2.12.8"
lazy val commonSettings = commonSmlBuildSettings ++ ossPublishSettings ++ Seq(
  organization := "com.softwaremill.tapir",
  scalaVersion := scala2_12,
  scalafmtOnCompile := true,
  crossScalaVersions := Seq(scala2_11, scala2_12),
  scalacOptions ++= 
    (CrossVersion.partialVersion(scalaVersion.value) match {
      case Some((2, 11)) =>
        Seq(
          "-Xexperimental",
          "-Ypartial-unification"
        )
      case _ =>
        Nil
    })
)

val scalaTest = "org.scalatest" %% "scalatest" % "3.0.7"

val http4sVersion = "0.20.1"
val circeVersion = "0.11.1"
<<<<<<< HEAD
val sttpVersion = "1.5.12"
val finatraVersion = "19.4.0"
val bijectionVersion = "0.9.5"
=======
val sttpVersion = "1.5.17"
>>>>>>> a8d4fdc7

lazy val loggerDependencies = Seq(
  "ch.qos.logback" % "logback-classic" % "1.2.3",
  "ch.qos.logback" % "logback-core" % "1.2.3",
  "com.typesafe.scala-logging" %% "scala-logging" % "3.9.0"
)

lazy val rootProject = (project in file("."))
  .settings(commonSettings: _*)
  .settings(publishArtifact := false, name := "tapir")
  .aggregate(core,
             circeJson,
             openapiModel,
             openapiCirce,
             openapiCirceYaml,
             openapiDocs,
             serverTests,
             akkaHttpServer,
             http4sServer,
             finatraServer,
             sttpClient,
             tests,
             playground)

// core

lazy val core: Project = (project in file("core"))
  .settings(commonSettings: _*)
  .settings(
    name := "tapir-core",
    libraryDependencies ++= Seq(
      "com.softwaremill" %% "magnolia" % "0.11.0-sml",
      scalaTest % "test"
    )
  )
  .enablePlugins(spray.boilerplate.BoilerplatePlugin)

lazy val tests: Project = (project in file("tests"))
  .settings(commonSettings: _*)
  .settings(
    name := "tapir-tests",
    publishArtifact := false,
    libraryDependencies ++= Seq(
      scalaTest,
      "com.softwaremill.macwire" %% "macros" % "2.3.2" % "provided"
    ),
    libraryDependencies ++= loggerDependencies
  )
  .dependsOn(core, circeJson)

// json

lazy val circeJson: Project = (project in file("json/circe"))
  .settings(commonSettings: _*)
  .settings(
    name := "tapir-json-circe",
    libraryDependencies ++= Seq(
      "io.circe" %% "circe-core" % circeVersion,
      "io.circe" %% "circe-generic" % circeVersion,
      "io.circe" %% "circe-parser" % circeVersion,
    )
  )
  .dependsOn(core)

// openapi

lazy val openapiModel: Project = (project in file("openapi/openapi-model"))
  .settings(commonSettings: _*)
  .settings(
    name := "tapir-openapi-model"
  )

lazy val openapiCirce: Project = (project in file("openapi/openapi-circe"))
  .settings(commonSettings: _*)
  .settings(
    libraryDependencies ++= Seq(
      "io.circe" %% "circe-core" % circeVersion,
      "io.circe" %% "circe-parser" % circeVersion,
      "io.circe" %% "circe-generic" % circeVersion
    ),
    name := "tapir-openapi-circe"
  )
  .dependsOn(openapiModel)

lazy val openapiCirceYaml: Project = (project in file("openapi/openapi-circe-yaml"))
  .settings(commonSettings: _*)
  .settings(
    libraryDependencies ++= Seq(
      "io.circe" %% "circe-yaml" % "0.10.0"
    ),
    name := "tapir-openapi-circe-yaml"
  )
  .dependsOn(openapiCirce)

// docs

lazy val openapiDocs: Project = (project in file("docs/openapi-docs"))
  .settings(commonSettings: _*)
  .settings(
    name := "tapir-openapi-docs"
  )
  .dependsOn(openapiModel, core, tests % "test", openapiCirceYaml % "test")

// server

lazy val serverTests: Project = (project in file("server/tests"))
  .settings(commonSettings: _*)
  .settings(
    name := "tapir-server-tests",
    publishArtifact := false,
    libraryDependencies ++= Seq("com.softwaremill.sttp" %% "async-http-client-backend-cats" % sttpVersion)
  )
  .dependsOn(tests)

lazy val akkaHttpServer: Project = (project in file("server/akka-http-server"))
  .settings(commonSettings: _*)
  .settings(
    name := "tapir-akka-http-server",
    libraryDependencies ++= Seq(
      "com.typesafe.akka" %% "akka-http" % "10.1.8",
      "com.typesafe.akka" %% "akka-stream" % "2.5.23"
    )
  )
  .dependsOn(core, serverTests % "test")

lazy val http4sServer: Project = (project in file("server/http4s-server"))
  .settings(commonSettings: _*)
  .settings(
    name := "tapir-http4s-server",
    libraryDependencies ++= Seq("org.http4s" %% "http4s-blaze-server" % http4sVersion)
  )
  .dependsOn(core, serverTests % "test")

lazy val finatraServer: Project = (project in file("server/finatra-server"))
  .settings(commonSettings: _*)
  .settings(
      name := "tapir-finatra-server",
    libraryDependencies ++= Seq(
      "com.twitter" %% "finatra-http" % finatraVersion,
      "org.apache.httpcomponents" % "httpmime" % "4.5.3",

      // Testing
      "com.twitter" %% "finatra-http" % finatraVersion % "test",
      "com.twitter" %% "inject-server" % finatraVersion % "test",
      "com.twitter" %% "inject-app" % finatraVersion % "test",
      "com.twitter" %% "inject-core" % finatraVersion % "test",
      "com.twitter" %% "inject-modules" % finatraVersion % "test",
      "com.twitter" %% "finatra-http" % finatraVersion % "test" classifier "tests",
      "com.twitter" %% "inject-server" % finatraVersion % "test" classifier "tests",
      "com.twitter" %% "inject-app" % finatraVersion % "test" classifier "tests",
      "com.twitter" %% "inject-core" % finatraVersion % "test" classifier "tests",
      "com.twitter" %% "inject-modules" % finatraVersion % "test" classifier "tests"))
  .dependsOn(core, serverTests % "test")

// client

lazy val clientTests: Project = (project in file("client/tests"))
  .settings(commonSettings: _*)
  .settings(
    name := "tapir-client-tests",
    publishArtifact := false,
    libraryDependencies ++= Seq(
      "org.http4s" %% "http4s-dsl" % http4sVersion,
      "org.http4s" %% "http4s-blaze-server" % http4sVersion,
      "org.http4s" %% "http4s-circe" % http4sVersion
    )
  )
  .dependsOn(tests)

lazy val sttpClient: Project = (project in file("client/sttp-client"))
  .settings(commonSettings: _*)
  .settings(
    name := "tapir-sttp-client",
    libraryDependencies ++= Seq(
      "com.softwaremill.sttp" %% "core" % sttpVersion,
      "com.softwaremill.sttp" %% "async-http-client-backend-fs2" % sttpVersion % "test"
    )
  )
  .dependsOn(core, clientTests % "test")

// other

lazy val playground: Project = (project in file("playground"))
  .settings(commonSettings: _*)
  .settings(
    name := "tapir-playground",
    libraryDependencies ++= Seq(
      "com.softwaremill.sttp" %% "akka-http-backend" % sttpVersion,
      "org.scalaz" %% "scalaz-zio" % "1.0-RC4",
      "org.scalaz" %% "scalaz-zio-interop-cats" % "1.0-RC4",
      "org.typelevel" %% "cats-effect" % "1.3.1",
      "org.webjars" % "swagger-ui" % "3.22.1",
      "io.swagger" % "swagger-annotations" % "1.5.22"
    ),
    libraryDependencies ++= loggerDependencies,
    publishArtifact := false
  )
  .dependsOn(akkaHttpServer, http4sServer, sttpClient, openapiCirceYaml, openapiDocs, circeJson)<|MERGE_RESOLUTION|>--- conflicted
+++ resolved
@@ -21,13 +21,9 @@
 
 val http4sVersion = "0.20.1"
 val circeVersion = "0.11.1"
-<<<<<<< HEAD
-val sttpVersion = "1.5.12"
+val sttpVersion = "1.5.17"
 val finatraVersion = "19.4.0"
 val bijectionVersion = "0.9.5"
-=======
-val sttpVersion = "1.5.17"
->>>>>>> a8d4fdc7
 
 lazy val loggerDependencies = Seq(
   "ch.qos.logback" % "logback-classic" % "1.2.3",
