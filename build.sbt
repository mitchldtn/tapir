val scala2_12 = "2.12.10"
val scala2_13 = "2.13.1"

lazy val is2_12 = settingKey[Boolean]("Is the scala version 2.12.")

// an ugly work-around for https://github.com/sbt/sbt/issues/3465
// even if a project is 2.12-only, we fake that it's also 2.13-compatible
val only2_12settings = Seq(
  publishArtifact := is2_12.value,
  skip := !is2_12.value,
  skip in publish := !is2_12.value,
  libraryDependencies := (if (is2_12.value) libraryDependencies.value else Nil),
  mimaPreviousArtifacts := (if (is2_12.value) mimaPreviousArtifacts.value else Set.empty)
)

val commonSettings = commonSmlBuildSettings ++ ossPublishSettings ++ Seq(
  organization := "com.softwaremill.sttp.tapir",
  scalaVersion := scala2_12,
  crossScalaVersions := Seq(scala2_12, scala2_13),
  is2_12 := scalaVersion.value.startsWith("2.12."),
  libraryDependencies ++= Seq(
    compilerPlugin("com.softwaremill.neme" %% "neme-plugin" % "0.0.5"),
    compilerPlugin("com.github.ghik" % "silencer-plugin" % Versions.silencer cross CrossVersion.full),
    "com.github.ghik" % "silencer-lib" % Versions.silencer % Provided cross CrossVersion.full
  ),
  mimaPreviousArtifacts := Set.empty //Set("com.softwaremill.sttp.tapir" %% name.value % "0.12.21")
)

def dependenciesFor(version: String)(deps: (Option[(Long, Long)] => ModuleID)*): Seq[ModuleID] =
  deps.map(_.apply(CrossVersion.partialVersion(version)))

val scalaTest = "org.scalatest" %% "scalatest" % Versions.scalaTest
val scalaCheck = "org.scalacheck" %% "scalacheck" % Versions.scalaCheck

lazy val loggerDependencies = Seq(
  "ch.qos.logback" % "logback-classic" % "1.2.3",
  "ch.qos.logback" % "logback-core" % "1.2.3",
  "com.typesafe.scala-logging" %% "scala-logging" % "3.9.2"
)

lazy val rootProject = (project in file("."))
  .settings(commonSettings)
  .settings(mimaPreviousArtifacts := Set.empty)
  .settings(publishArtifact := false, name := "tapir")
  .aggregate(
    core,
    cats,
    refined,
    enumeratum,
    circeJson,
    playJson,
    sprayJson,
    uPickleJson,
    openapiModel,
    openapiCirce,
    openapiCirceYaml,
    openapiDocs,
    swaggerUiAkka,
    swaggerUiHttp4s,
    swaggerUiFinatra,
    redocHttp4s,
    serverTests,
    akkaHttpServer,
    http4sServer,
    finatraServer,
    finatraServerCats,
    sttpClient,
    tests,
    examples,
    playground
  )

// core

lazy val core: Project = (project in file("core"))
  .settings(commonSettings)
  .settings(
    name := "tapir-core",
    libraryDependencies ++= Seq(
<<<<<<< HEAD
      "com.propensive" %% "magnolia" % "0.12.7",
      "com.softwaremill.sttp.model" %% "core" % "1.0.0",
      scalaTest % Test,
      scalaCheck % Test,
      "com.47deg" %% "scalacheck-toolbox-datetime" % "0.3.2" % Test
=======
      "com.propensive" %% "magnolia" % "0.12.8",
      "com.softwaremill.sttp.model" %% "core" % "1.0.2",
      scalaTest % "test"
>>>>>>> c63be5ff
    ),
    unmanagedSourceDirectories in Compile += {
      val sourceDir = (baseDirectory in Compile).value / "src" / "main"
      CrossVersion.partialVersion(scalaVersion.value) match {
        case Some((2, n)) if n >= 13 => sourceDir / "scala-2.13+"
        case _                       => sourceDir / "scala-2.13-"
      }
    }
  )
  .enablePlugins(spray.boilerplate.BoilerplatePlugin)

lazy val tests: Project = (project in file("tests"))
  .settings(commonSettings)
  .settings(
    name := "tapir-tests",
    libraryDependencies ++= Seq(
      "io.circe" %% "circe-generic" % Versions.circe,
      "com.softwaremill.common" %% "tagging" % "2.2.1",
      scalaTest,
      "com.softwaremill.macwire" %% "macros" % "2.3.3" % "provided"
    ),
    libraryDependencies ++= loggerDependencies
  )
  .dependsOn(core, circeJson)

// integrations

lazy val cats: Project = (project in file("integrations/cats"))
  .settings(commonSettings)
  .settings(
    name := "tapir-cats",
    libraryDependencies ++= Seq(
      "org.typelevel" %% "cats-core" % "2.1.1",
      scalaTest % Test,
      scalaCheck % Test
    )
  )
  .dependsOn(core)

lazy val enumeratum: Project = (project in file("integrations/enumeratum"))
  .settings(commonSettings)
  .settings(
    name := "tapir-enumeratum",
    libraryDependencies ++= Seq(
      "com.beachape" %% "enumeratum" % Versions.enumeratum,
      scalaTest % Test
    )
  )
  .dependsOn(core)

lazy val refined: Project = (project in file("integrations/refined"))
  .settings(commonSettings)
  .settings(
    name := "tapir-refined",
    libraryDependencies ++= Seq(
      "eu.timepit" %% "refined" % Versions.refined,
      scalaTest % Test
    )
  )
  .dependsOn(core)

// json

lazy val circeJson: Project = (project in file("json/circe"))
  .settings(commonSettings)
  .settings(
    name := "tapir-json-circe",
    libraryDependencies ++= Seq(
      "io.circe" %% "circe-core" % Versions.circe,
      "io.circe" %% "circe-parser" % Versions.circe
    )
  )
  .dependsOn(core)

lazy val playJson: Project = (project in file("json/playjson"))
  .settings(commonSettings: _*)
  .settings(
    name := "tapir-json-play",
    libraryDependencies ++= Seq(
      "com.typesafe.play" %% "play-json" % Versions.playJson,
      scalaTest % Test
    )
  )
  .dependsOn(core)

lazy val sprayJson: Project = (project in file("json/sprayjson"))
  .settings(commonSettings: _*)
  .settings(
    name := "tapir-json-spray",
    libraryDependencies ++= Seq(
      "io.spray" %% "spray-json" % Versions.sprayJson,
      scalaTest % Test
    )
  )
  .dependsOn(core)

lazy val uPickleJson: Project = (project in file("json/upickle"))
  .settings(commonSettings)
  .settings(
    name := "tapir-json-upickle",
    libraryDependencies ++= Seq(
      "com.lihaoyi" %% "upickle" % Versions.upickle,
      scalaTest % Test
    )
  )
  .dependsOn(core)

// openapi

lazy val openapiModel: Project = (project in file("openapi/openapi-model"))
  .settings(commonSettings)
  .settings(
    name := "tapir-openapi-model"
  )

lazy val openapiCirce: Project = (project in file("openapi/openapi-circe"))
  .settings(commonSettings)
  .settings(
    libraryDependencies ++= Seq(
      "io.circe" %% "circe-core" % Versions.circe,
      "io.circe" %% "circe-parser" % Versions.circe,
      "io.circe" %% "circe-generic" % Versions.circe
    ),
    name := "tapir-openapi-circe"
  )
  .dependsOn(openapiModel)

lazy val openapiCirceYaml: Project = (project in file("openapi/openapi-circe-yaml"))
  .settings(commonSettings)
  .settings(
    libraryDependencies += "io.circe" %% "circe-yaml" % Versions.circeYaml,
    name := "tapir-openapi-circe-yaml"
  )
  .dependsOn(openapiCirce)

// docs

lazy val openapiDocs: Project = (project in file("docs/openapi-docs"))
  .settings(commonSettings)
  .settings(
    name := "tapir-openapi-docs"
  )
  .dependsOn(openapiModel, core, tests % Test, openapiCirceYaml % Test)

lazy val swaggerUiAkka: Project = (project in file("docs/swagger-ui-akka-http"))
  .settings(commonSettings)
  .settings(
    name := "tapir-swagger-ui-akka-http",
    libraryDependencies ++= Seq(
      "com.typesafe.akka" %% "akka-http" % Versions.akkaHttp,
      "com.typesafe.akka" %% "akka-stream" % Versions.akkaStreams,
      "org.webjars" % "swagger-ui" % Versions.swaggerUi
    )
  )

lazy val swaggerUiHttp4s: Project = (project in file("docs/swagger-ui-http4s"))
  .settings(commonSettings)
  .settings(
    name := "tapir-swagger-ui-http4s",
    libraryDependencies ++= Seq(
      "org.http4s" %% "http4s-dsl" % Versions.http4s,
      "org.webjars" % "swagger-ui" % Versions.swaggerUi
    )
  )

lazy val redocHttp4s: Project = (project in file("docs/redoc-http4s"))
  .settings(commonSettings)
  .settings(
    name := "tapir-redoc-http4s",
    libraryDependencies += "org.http4s" %% "http4s-dsl" % Versions.http4s
  )

lazy val swaggerUiFinatra: Project = (project in file("docs/swagger-ui-finatra"))
  .settings(commonSettings)
  .settings(
    name := "tapir-swagger-ui-finatra",
    libraryDependencies ++= Seq(
      "com.twitter" %% "finatra-http" % Versions.finatra,
      "org.webjars" % "swagger-ui" % Versions.swaggerUi
    )
  )
  .settings(only2_12settings)

// server

lazy val serverTests: Project = (project in file("server/tests"))
  .settings(commonSettings)
  .settings(
    name := "tapir-server-tests",
    libraryDependencies ++= Seq(
      "com.softwaremill.sttp.client" %% "async-http-client-backend-cats" % Versions.sttp
    )
  )
  .dependsOn(tests)

lazy val akkaHttpServer: Project = (project in file("server/akka-http-server"))
  .settings(commonSettings)
  .settings(
    name := "tapir-akka-http-server",
    libraryDependencies ++= Seq(
      "com.typesafe.akka" %% "akka-http" % Versions.akkaHttp,
      "com.typesafe.akka" %% "akka-stream" % Versions.akkaStreams
    )
  )
  .dependsOn(core, serverTests % Test)

lazy val http4sServer: Project = (project in file("server/http4s-server"))
  .settings(commonSettings)
  .settings(
    name := "tapir-http4s-server",
    libraryDependencies ++= Seq(
      "org.http4s" %% "http4s-blaze-server" % Versions.http4s
    )
  )
  .dependsOn(core, serverTests % Test)

lazy val finatraServer: Project = (project in file("server/finatra-server"))
  .settings(commonSettings: _*)
  .settings(
    name := "tapir-finatra-server",
    libraryDependencies ++= Seq(
      "com.twitter" %% "finatra-http" % Versions.finatra,
      "org.apache.httpcomponents" % "httpmime" % "4.5.12",
      // Testing
      "com.twitter" %% "finatra-http" % Versions.finatra % Test,
      "com.twitter" %% "inject-server" % Versions.finatra % Test,
      "com.twitter" %% "inject-app" % Versions.finatra % Test,
      "com.twitter" %% "inject-core" % Versions.finatra % Test,
      "com.twitter" %% "inject-modules" % Versions.finatra % Test,
      "com.twitter" %% "finatra-http" % Versions.finatra % Test classifier "tests",
      "com.twitter" %% "inject-server" % Versions.finatra % Test classifier "tests",
      "com.twitter" %% "inject-app" % Versions.finatra % Test classifier "tests",
      "com.twitter" %% "inject-core" % Versions.finatra % Test classifier "tests",
      "com.twitter" %% "inject-modules" % Versions.finatra % Test classifier "tests"
    )
  )
  .settings(only2_12settings)
  .dependsOn(core, serverTests % Test)

lazy val finatraServerCats: Project =
  (project in file("server/finatra-server/finatra-server-cats"))
    .settings(commonSettings: _*)
    .settings(
      name := "tapir-finatra-server-cats",
      libraryDependencies ++= Seq(
        "org.typelevel" %% "cats-effect" % Versions.catsEffect,
        "io.catbird" %% "catbird-finagle" % Versions.catbird,
        "io.catbird" %% "catbird-effect" % Versions.catbird
      )
    )
    .settings(only2_12settings)
    .dependsOn(finatraServer % "compile->compile;test->test", serverTests % Test)

// client

lazy val clientTests: Project = (project in file("client/tests"))
  .settings(commonSettings)
  .settings(
    name := "tapir-client-tests",
    libraryDependencies ++= Seq(
      "org.http4s" %% "http4s-dsl" % Versions.http4s,
      "org.http4s" %% "http4s-blaze-server" % Versions.http4s,
      "org.http4s" %% "http4s-circe" % Versions.http4s
    )
  )
  .dependsOn(tests)

lazy val sttpClient: Project = (project in file("client/sttp-client"))
  .settings(commonSettings)
  .settings(
    name := "tapir-sttp-client",
    libraryDependencies ++= Seq(
      "com.softwaremill.sttp.client" %% "core" % Versions.sttp,
      "com.softwaremill.sttp.client" %% "async-http-client-backend-fs2" % Versions.sttp % Test
    )
  )
  .dependsOn(core, clientTests % Test)

// other

lazy val examples: Project = (project in file("examples"))
  .settings(commonSettings)
  .settings(
    name := "tapir-examples",
    libraryDependencies ++= Seq(
      "dev.zio" %% "zio" % Versions.zio,
      "dev.zio" %% "zio-interop-cats" % Versions.zioInteropCats,
      "org.typelevel" %% "cats-effect" % Versions.catsEffect,
      "org.http4s" %% "http4s-dsl" % Versions.http4s
    ),
    libraryDependencies ++= loggerDependencies,
    publishArtifact := false
  )
  .settings(only2_12settings)
  .dependsOn(akkaHttpServer, http4sServer, sttpClient, openapiCirceYaml, openapiDocs, circeJson, swaggerUiAkka, swaggerUiHttp4s)

lazy val playground: Project = (project in file("playground"))
  .settings(commonSettings)
  .settings(
    name := "tapir-playground",
    libraryDependencies ++= Seq(
      "com.softwaremill.sttp.client" %% "akka-http-backend" % Versions.sttp,
      "dev.zio" %% "zio" % Versions.zio,
      "dev.zio" %% "zio-interop-cats" % Versions.zioInteropCats,
      "org.typelevel" %% "cats-effect" % Versions.catsEffect,
      "io.swagger" % "swagger-annotations" % "1.6.0",
      "io.circe" %% "circe-generic-extras" % "0.13.0"
    ),
    libraryDependencies ++= Seq(
      "com.softwaremill.sttp.client" %% "akka-http-backend" % Versions.sttp
    ),
    libraryDependencies ++= loggerDependencies,
    publishArtifact := false
  )
  .settings(only2_12settings)
  .dependsOn(akkaHttpServer, http4sServer, sttpClient, openapiCirceYaml, openapiDocs, circeJson, swaggerUiAkka, swaggerUiHttp4s)<|MERGE_RESOLUTION|>--- conflicted
+++ resolved
@@ -77,17 +77,11 @@
   .settings(
     name := "tapir-core",
     libraryDependencies ++= Seq(
-<<<<<<< HEAD
-      "com.propensive" %% "magnolia" % "0.12.7",
-      "com.softwaremill.sttp.model" %% "core" % "1.0.0",
+      "com.propensive" %% "magnolia" % "0.12.8",
+      "com.softwaremill.sttp.model" %% "core" % "1.0.2",
       scalaTest % Test,
       scalaCheck % Test,
       "com.47deg" %% "scalacheck-toolbox-datetime" % "0.3.2" % Test
-=======
-      "com.propensive" %% "magnolia" % "0.12.8",
-      "com.softwaremill.sttp.model" %% "core" % "1.0.2",
-      scalaTest % "test"
->>>>>>> c63be5ff
     ),
     unmanagedSourceDirectories in Compile += {
       val sourceDir = (baseDirectory in Compile).value / "src" / "main"
