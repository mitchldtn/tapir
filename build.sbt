val scala2_12 = "2.12.10"
val scala2_13 = "2.13.0"

lazy val is2_12 = settingKey[Boolean]("Is the scala version 2.12.")

// an ugly work-around for https://github.com/sbt/sbt/issues/3465
// even if a project is 2.12-only, we fake that it's also 2.13-compatible
val only2_12settings = Seq(
  publishArtifact := is2_12.value,
  skip := !is2_12.value,
  skip in publish := !is2_12.value,
  libraryDependencies := (if (is2_12.value) libraryDependencies.value else Nil)
)

val commonSettings = commonSmlBuildSettings ++ ossPublishSettings ++ Seq(
  organization := "com.softwaremill.tapir",
  scalaVersion := scala2_12,
  crossScalaVersions := Seq(scala2_12, scala2_13),
  is2_12 := scalaVersion.value.startsWith("2.12."),
  libraryDependencies ++= Seq(
    compilerPlugin("com.softwaremill.neme" %% "neme-plugin" % "0.0.4"),
    compilerPlugin("com.github.ghik" % "silencer-plugin" % Versions.silencer cross CrossVersion.full),
    "com.github.ghik" % "silencer-lib" % Versions.silencer % Provided cross CrossVersion.full
  )
)

def dependenciesFor(version: String)(deps: (Option[(Long, Long)] => ModuleID)*): Seq[ModuleID] =
  deps.map(_.apply(CrossVersion.partialVersion(version)))

val scalaTest = "org.scalatest" %% "scalatest" % "3.0.8"

lazy val loggerDependencies = Seq(
  "ch.qos.logback" % "logback-classic" % "1.2.3",
  "ch.qos.logback" % "logback-core" % "1.2.3",
  "com.typesafe.scala-logging" %% "scala-logging" % "3.9.2"
)

lazy val rootProject = (project in file("."))
  .settings(commonSettings)
  .settings(publishArtifact := false, name := "tapir")
  .aggregate(
    core,
    circeJson,
    playJson,
    uPickleJson,
    openapiModel,
    openapiCirce,
    openapiCirceYaml,
    openapiDocs,
    swaggerUiAkka,
    swaggerUiHttp4s,
    redocHttp4s,
    serverTests,
    akkaHttpServer,
    http4sServer,
    finatraServer,
    sttpClient,
    tests,
    examples,
    playground
  )

// core

lazy val core: Project = (project in file("core"))
  .settings(commonSettings)
  .settings(
    name := "tapir-core",
    libraryDependencies ++= Seq(
<<<<<<< HEAD
      "com.propensive" %% "magnolia" % "0.11.0",
      "com.softwaremill.sttp.client" %% "model" % Versions.sttp,
=======
      "com.propensive" %% "magnolia" % "0.12.0",
>>>>>>> cd11c4db
      scalaTest % "test"
    )
  )
  .enablePlugins(spray.boilerplate.BoilerplatePlugin)

lazy val tests: Project = (project in file("tests"))
  .settings(commonSettings)
  .settings(
    name := "tapir-tests",
    libraryDependencies ++= Seq(
      "com.softwaremill.common" %% "tagging" % "2.2.1",
      scalaTest,
      "com.softwaremill.macwire" %% "macros" % "2.3.3" % "provided"
    ),
    libraryDependencies ++= loggerDependencies
  )
  .dependsOn(core, circeJson)

// json

lazy val circeJson: Project = (project in file("json/circe"))
  .settings(commonSettings)
  .settings(
    name := "tapir-json-circe",
    libraryDependencies ++= Seq(
      "io.circe" %% "circe-core" % Versions.circe,
      "io.circe" %% "circe-generic" % Versions.circe,
      "io.circe" %% "circe-parser" % Versions.circe
    )
  )
  .dependsOn(core)

lazy val playJson: Project = (project in file("json/playjson"))
  .settings(commonSettings: _*)
  .settings(
    name := "tapir-json-play",
    libraryDependencies ++= Seq(
      "com.typesafe.play" %% "play-json" % Versions.playJson,
      scalaTest % "test"
    )
  )
  .dependsOn(core)

lazy val uPickleJson: Project = (project in file("json/upickle"))
  .settings(commonSettings)
  .settings(
    name := "tapir-json-upickle",
    libraryDependencies ++= Seq(
      "com.lihaoyi" %% "upickle" % Versions.upickle,
      scalaTest % "test"
    )
  )
  .dependsOn(core)

// openapi

lazy val openapiModel: Project = (project in file("openapi/openapi-model"))
  .settings(commonSettings)
  .settings(
    name := "tapir-openapi-model"
  )

lazy val openapiCirce: Project = (project in file("openapi/openapi-circe"))
  .settings(commonSettings)
  .settings(
    libraryDependencies ++= Seq(
      "io.circe" %% "circe-core" % Versions.circe,
      "io.circe" %% "circe-parser" % Versions.circe,
      "io.circe" %% "circe-generic" % Versions.circe
    ),
    name := "tapir-openapi-circe"
  )
  .dependsOn(openapiModel)

lazy val openapiCirceYaml: Project = (project in file("openapi/openapi-circe-yaml"))
  .settings(commonSettings)
  .settings(
    libraryDependencies += "io.circe" %% "circe-yaml" % Versions.circeYaml,
    name := "tapir-openapi-circe-yaml"
  )
  .dependsOn(openapiCirce)

// docs

lazy val openapiDocs: Project = (project in file("docs/openapi-docs"))
  .settings(commonSettings)
  .settings(
    name := "tapir-openapi-docs"
  )
  .dependsOn(openapiModel, core, tests % "test", openapiCirceYaml % "test")

lazy val swaggerUiAkka: Project = (project in file("docs/swagger-ui-akka-http"))
  .settings(commonSettings)
  .settings(
    name := "tapir-swagger-ui-akka-http",
    libraryDependencies ++= Seq(
      "com.typesafe.akka" %% "akka-http" % Versions.akkaHttp,
      "com.typesafe.akka" %% "akka-stream" % Versions.akkaStreams,
      "org.webjars" % "swagger-ui" % Versions.swaggerUi
    )
  )

lazy val swaggerUiHttp4s: Project = (project in file("docs/swagger-ui-http4s"))
  .settings(commonSettings)
  .settings(
    name := "tapir-swagger-ui-http4s",
    libraryDependencies ++= dependenciesFor(scalaVersion.value)(
      "org.http4s" %% "http4s-dsl" % Versions.http4s(_),
      _ => "org.webjars" % "swagger-ui" % Versions.swaggerUi
    )
  )

lazy val redocHttp4s: Project = (project in file("docs/redoc-http4s"))
  .settings(commonSettings)
  .settings(
    name := "tapir-redoc-http4s",
    libraryDependencies ++= dependenciesFor(scalaVersion.value)("org.http4s" %% "http4s-dsl" % Versions.http4s(_))
  )

// server

lazy val serverTests: Project = (project in file("server/tests"))
  .settings(commonSettings)
  .settings(
    name := "tapir-server-tests",
<<<<<<< HEAD
    publishArtifact := false,
    libraryDependencies ++=
      Seq("com.softwaremill.sttp.client" %% "async-http-client-backend-cats" % Versions.sttp)
=======
    libraryDependencies ++= dependenciesFor(scalaVersion.value)(
      "com.softwaremill.sttp" %% "async-http-client-backend-cats" % Versions.sttp(_)
    )
>>>>>>> cd11c4db
  )
  .dependsOn(tests)

lazy val akkaHttpServer: Project = (project in file("server/akka-http-server"))
  .settings(commonSettings)
  .settings(
    name := "tapir-akka-http-server",
    libraryDependencies ++= Seq(
      "com.typesafe.akka" %% "akka-http" % Versions.akkaHttp,
      "com.typesafe.akka" %% "akka-stream" % Versions.akkaStreams
    )
  )
  .dependsOn(core, serverTests % "test")

lazy val http4sServer: Project = (project in file("server/http4s-server"))
  .settings(commonSettings)
  .settings(
    name := "tapir-http4s-server",
    libraryDependencies ++= dependenciesFor(scalaVersion.value)(
      "org.http4s" %% "http4s-blaze-server" % Versions.http4s(_)
    )
  )
  .dependsOn(core, serverTests % "test")

lazy val finatraServer: Project = (project in file("server/finatra-server"))
  .settings(commonSettings: _*)
  .settings(
    name := "tapir-finatra-server",
    libraryDependencies ++= Seq(
      "com.twitter" %% "finatra-http" % Versions.finatra,
      "org.apache.httpcomponents" % "httpmime" % "4.5.10",
      // Testing
      "com.twitter" %% "finatra-http" % Versions.finatra % "test",
      "com.twitter" %% "inject-server" % Versions.finatra % "test",
      "com.twitter" %% "inject-app" % Versions.finatra % "test",
      "com.twitter" %% "inject-core" % Versions.finatra % "test",
      "com.twitter" %% "inject-modules" % Versions.finatra % "test",
      "com.twitter" %% "finatra-http" % Versions.finatra % "test" classifier "tests",
      "com.twitter" %% "inject-server" % Versions.finatra % "test" classifier "tests",
      "com.twitter" %% "inject-app" % Versions.finatra % "test" classifier "tests",
      "com.twitter" %% "inject-core" % Versions.finatra % "test" classifier "tests",
      "com.twitter" %% "inject-modules" % Versions.finatra % "test" classifier "tests"
    )
  )
  .settings(only2_12settings)
  .dependsOn(core, serverTests % "test")

// client

lazy val clientTests: Project = (project in file("client/tests"))
  .settings(commonSettings)
  .settings(
    name := "tapir-client-tests",
    libraryDependencies ++= dependenciesFor(scalaVersion.value)(
      "org.http4s" %% "http4s-dsl" % Versions.http4s(_),
      "org.http4s" %% "http4s-blaze-server" % Versions.http4s(_),
      "org.http4s" %% "http4s-circe" % Versions.http4s(_)
    )
  )
  .dependsOn(tests)

lazy val sttpClient: Project = (project in file("client/sttp-client"))
  .settings(commonSettings)
  .settings(
    name := "tapir-sttp-client",
<<<<<<< HEAD
    libraryDependencies ++= Seq(
      "com.softwaremill.sttp.client" %% "core" % Versions.sttp,
      "com.softwaremill.sttp.client" %% "async-http-client-backend-fs2" % Versions.sttp % "test"
=======
    libraryDependencies ++= dependenciesFor(scalaVersion.value)(
      "com.softwaremill.sttp" %% "core" % Versions.sttp(_),
      "com.softwaremill.sttp" %% "async-http-client-backend-fs2" % Versions.sttp(_) % "test"
>>>>>>> cd11c4db
    )
  )
  .dependsOn(core, clientTests % "test")

// other

lazy val examples: Project = (project in file("examples"))
  .settings(commonSettings)
  .settings(
    name := "tapir-examples",
    libraryDependencies ++= dependenciesFor(scalaVersion.value)(
      _ => "dev.zio" %% "zio" % "1.0.0-RC15",
      _ => "dev.zio" %% "zio-interop-cats" % "2.0.0.0-RC6",
      _ => "org.typelevel" %% "cats-effect" % "2.0.0",
      "org.http4s" %% "http4s-dsl" % Versions.http4s(_)
    ),
    libraryDependencies ++= loggerDependencies,
    publishArtifact := false
  )
  .settings(only2_12settings)
  .dependsOn(akkaHttpServer, http4sServer, sttpClient, openapiCirceYaml, openapiDocs, circeJson, swaggerUiAkka, swaggerUiHttp4s)

lazy val playground: Project = (project in file("playground"))
  .settings(commonSettings)
  .settings(
    name := "tapir-playground",
    libraryDependencies ++= Seq(
<<<<<<< HEAD
      "com.softwaremill.sttp.client" %% "akka-http-backend" % Versions.sttp,
      "dev.zio" %% "zio" % "1.0.0-RC13",
      "dev.zio" %% "zio-interop-cats" % "2.0.0.0-RC4",
=======
      "dev.zio" %% "zio" % "1.0.0-RC15",
      "dev.zio" %% "zio-interop-cats" % "2.0.0.0-RC6",
>>>>>>> cd11c4db
      "org.typelevel" %% "cats-effect" % "2.0.0",
      "io.swagger" % "swagger-annotations" % "1.5.24"
    ),
    libraryDependencies ++= dependenciesFor(scalaVersion.value)(
      "com.softwaremill.sttp" %% "akka-http-backend" % Versions.sttp(_)
    ),
    libraryDependencies ++= loggerDependencies,
    publishArtifact := false
  )
  .settings(only2_12settings)
  .dependsOn(akkaHttpServer, http4sServer, sttpClient, openapiCirceYaml, openapiDocs, circeJson, swaggerUiAkka, swaggerUiHttp4s)<|MERGE_RESOLUTION|>--- conflicted
+++ resolved
@@ -67,12 +67,8 @@
   .settings(
     name := "tapir-core",
     libraryDependencies ++= Seq(
-<<<<<<< HEAD
-      "com.propensive" %% "magnolia" % "0.11.0",
+      "com.propensive" %% "magnolia" % "0.12.0",
       "com.softwaremill.sttp.client" %% "model" % Versions.sttp,
-=======
-      "com.propensive" %% "magnolia" % "0.12.0",
->>>>>>> cd11c4db
       scalaTest % "test"
     )
   )
@@ -198,15 +194,9 @@
   .settings(commonSettings)
   .settings(
     name := "tapir-server-tests",
-<<<<<<< HEAD
-    publishArtifact := false,
-    libraryDependencies ++=
-      Seq("com.softwaremill.sttp.client" %% "async-http-client-backend-cats" % Versions.sttp)
-=======
-    libraryDependencies ++= dependenciesFor(scalaVersion.value)(
-      "com.softwaremill.sttp" %% "async-http-client-backend-cats" % Versions.sttp(_)
-    )
->>>>>>> cd11c4db
+    libraryDependencies ++= dependenciesFor(scalaVersion.value)(
+      "com.softwaremill.sttp.client" %% "async-http-client-backend-cats" % Versions.sttp
+    )
   )
   .dependsOn(tests)
 
@@ -272,15 +262,9 @@
   .settings(commonSettings)
   .settings(
     name := "tapir-sttp-client",
-<<<<<<< HEAD
     libraryDependencies ++= Seq(
       "com.softwaremill.sttp.client" %% "core" % Versions.sttp,
       "com.softwaremill.sttp.client" %% "async-http-client-backend-fs2" % Versions.sttp % "test"
-=======
-    libraryDependencies ++= dependenciesFor(scalaVersion.value)(
-      "com.softwaremill.sttp" %% "core" % Versions.sttp(_),
-      "com.softwaremill.sttp" %% "async-http-client-backend-fs2" % Versions.sttp(_) % "test"
->>>>>>> cd11c4db
     )
   )
   .dependsOn(core, clientTests % "test")
@@ -308,14 +292,9 @@
   .settings(
     name := "tapir-playground",
     libraryDependencies ++= Seq(
-<<<<<<< HEAD
       "com.softwaremill.sttp.client" %% "akka-http-backend" % Versions.sttp,
-      "dev.zio" %% "zio" % "1.0.0-RC13",
-      "dev.zio" %% "zio-interop-cats" % "2.0.0.0-RC4",
-=======
       "dev.zio" %% "zio" % "1.0.0-RC15",
       "dev.zio" %% "zio-interop-cats" % "2.0.0.0-RC6",
->>>>>>> cd11c4db
       "org.typelevel" %% "cats-effect" % "2.0.0",
       "io.swagger" % "swagger-annotations" % "1.5.24"
     ),
