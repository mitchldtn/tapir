package sttp.tapir.swagger.ziohttp

import zhttp.http._
import zio.Chunk
import zio.blocking.Blocking
import zio.stream.ZStream

import java.util.Properties

class SwaggerZioHttp(
    yaml: String,
    contextPath: String = "docs",
    yamlName: String = "docs.yaml"
) {
  private val resourcePathPrefix = {
    val swaggerVersion: String = {
      val p = new Properties()
      val pomProperties = getClass.getResourceAsStream("/META-INF/maven/org.webjars/swagger-ui/pom.properties")
      try p.load(pomProperties)
      finally pomProperties.close()
      p.getProperty("version")
    }
    s"META-INF/resources/webjars/swagger-ui/$swaggerVersion"
  }

  def route: Http[Blocking, Throwable, Request, Response[Blocking, Throwable]] = {
    Http.collect[Request] {
<<<<<<< HEAD
      case Method.GET -> Root / `contextPath` =>
        val location = s"/$contextPath/index.html?url=/$contextPath/$yamlName"
        Response.http(Status.MOVED_PERMANENTLY, List(Header.custom("Location", location)))
      case Method.GET -> Root / `contextPath` / `yamlName` =>
        val body = HttpData.CompleteData(Chunk.fromArray(yaml.getBytes(HTTP_CHARSET)))
        Response.http[Blocking, Throwable](Status.OK, List(Header.custom("content-type", "text/yaml")), body)
      case Method.GET -> Root / `contextPath` / swaggerResource =>
        val content = HttpData.fromStream(ZStream.fromFile(Paths.get(s"$resourcePathPrefix/$swaggerResource")))
        Response.http(content = content)
=======
      case Method.GET -> Root / path =>
        if (path.equals(contextPath)) {
          val location = s"/$contextPath/index.html?url=/$contextPath/$yamlName"
          Response.http(Status.MOVED_PERMANENTLY, List(Header.custom("Location", location)))
        } else Response.http(Status.NOT_FOUND)
      case Method.GET -> Root / path / resource =>
        if (path.equals(contextPath)) {
          if (resource.equals(yamlName)) {
            val body = HttpData.CompleteData(Chunk.fromArray(yaml.getBytes(HTTP_CHARSET)))
            Response.http[Blocking, Throwable](Status.OK, List(Header.custom("content-type", "text/yaml")), body)
          } else {
            val staticResource = this.getClass.getClassLoader.getResourceAsStream(s"$resourcePathPrefix/$resource")
            val content = HttpData.fromStream(ZStream.fromInputStream(staticResource))
            Response.http(content = content)
          }
        } else Response.http(Status.NOT_FOUND)
>>>>>>> 7d202e09
    }
  }
}<|MERGE_RESOLUTION|>--- conflicted
+++ resolved
@@ -25,7 +25,6 @@
 
   def route: Http[Blocking, Throwable, Request, Response[Blocking, Throwable]] = {
     Http.collect[Request] {
-<<<<<<< HEAD
       case Method.GET -> Root / `contextPath` =>
         val location = s"/$contextPath/index.html?url=/$contextPath/$yamlName"
         Response.http(Status.MOVED_PERMANENTLY, List(Header.custom("Location", location)))
@@ -33,26 +32,9 @@
         val body = HttpData.CompleteData(Chunk.fromArray(yaml.getBytes(HTTP_CHARSET)))
         Response.http[Blocking, Throwable](Status.OK, List(Header.custom("content-type", "text/yaml")), body)
       case Method.GET -> Root / `contextPath` / swaggerResource =>
-        val content = HttpData.fromStream(ZStream.fromFile(Paths.get(s"$resourcePathPrefix/$swaggerResource")))
+        val staticResource = this.getClass.getClassLoader.getResourceAsStream(s"$resourcePathPrefix/$swaggerResource")
+        val content = HttpData.fromStream(ZStream.fromInputStream(staticResource))
         Response.http(content = content)
-=======
-      case Method.GET -> Root / path =>
-        if (path.equals(contextPath)) {
-          val location = s"/$contextPath/index.html?url=/$contextPath/$yamlName"
-          Response.http(Status.MOVED_PERMANENTLY, List(Header.custom("Location", location)))
-        } else Response.http(Status.NOT_FOUND)
-      case Method.GET -> Root / path / resource =>
-        if (path.equals(contextPath)) {
-          if (resource.equals(yamlName)) {
-            val body = HttpData.CompleteData(Chunk.fromArray(yaml.getBytes(HTTP_CHARSET)))
-            Response.http[Blocking, Throwable](Status.OK, List(Header.custom("content-type", "text/yaml")), body)
-          } else {
-            val staticResource = this.getClass.getClassLoader.getResourceAsStream(s"$resourcePathPrefix/$resource")
-            val content = HttpData.fromStream(ZStream.fromInputStream(staticResource))
-            Response.http(content = content)
-          }
-        } else Response.http(Status.NOT_FOUND)
->>>>>>> 7d202e09
     }
   }
 }