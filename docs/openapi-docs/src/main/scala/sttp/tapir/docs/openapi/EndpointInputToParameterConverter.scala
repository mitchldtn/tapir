package sttp.tapir.docs.openapi

import sttp.tapir.openapi.OpenAPI.ReferenceOr
import sttp.tapir.openapi.{Parameter, ParameterIn, Schema}
import sttp.tapir.{EndpointIO, EndpointInput}

import scala.collection.immutable.ListMap

private[openapi] object EndpointInputToParameterConverter {
  def from[T](query: EndpointInput.Query[T], schema: ReferenceOr[Schema]): Parameter = {
    val examples = ExampleConverter.convertExamples(query.codec, query.info.examples)

    Parameter(
      query.name,
      ParameterIn.Query,
      query.info.description,
      Some(!query.codec.schema.exists(_.isOptional)),
      if (query.info.deprecated) Some(true) else None,
      None,
      None,
      None,
      None,
      schema,
      examples.singleExample,
      examples.multipleExamples,
      ListMap.empty
    )
  }

  def from[T](pathCapture: EndpointInput.PathCapture[T], schema: ReferenceOr[Schema]): Parameter = {
    val examples = ExampleConverter.convertExamples(pathCapture.codec, pathCapture.info.examples)
    Parameter(
      pathCapture.name.getOrElse("?"),
      ParameterIn.Path,
      pathCapture.info.description,
      Some(true),
      None,
      None,
      None,
      None,
      None,
      schema,
      examples.singleExample,
      examples.multipleExamples,
      ListMap.empty
    )
  }

  def from[T](header: EndpointIO.Header[T], schema: ReferenceOr[Schema]): Parameter = {
    val examples = ExampleConverter.convertExamples(header.codec, header.info.examples)
    Parameter(
      header.name,
      ParameterIn.Header,
      header.info.description,
      Some(!header.codec.schema.exists(_.isOptional)),
      if (header.info.deprecated) Some(true) else None,
      None,
      None,
      None,
      None,
      schema,
      examples.singleExample,
      examples.multipleExamples,
      ListMap.empty
    )
  }

<<<<<<< HEAD
  def from[T](header: EndpointIO.FixedHeader[T], schema: ReferenceOr[Schema], example: Option[ExampleValue]): Parameter = {
=======
  def from[T](header: EndpointIO.FixedHeader, schema: ReferenceOr[Schema]): Parameter = {
    val examples = ExampleConverter.fixedExample(header.info.examples, header.value)
>>>>>>> a281fcd8
    Parameter(
      header.h.name,
      ParameterIn.Header,
      header.info.description,
      Some(true),
      if (header.info.deprecated) Some(true) else None,
      None,
      None,
      None,
      None,
      schema,
      examples.singleExample,
      examples.multipleExamples,
      ListMap.empty
    )
  }

  def from[T](cookie: EndpointInput.Cookie[T], schema: ReferenceOr[Schema]): Parameter = {
    val examples = ExampleConverter.convertExamples(cookie.codec, cookie.info.examples)
    Parameter(
      cookie.name,
      ParameterIn.Cookie,
      cookie.info.description,
      Some(!cookie.codec.schema.exists(_.isOptional)),
      if (cookie.info.deprecated) Some(true) else None,
      None,
      None,
      None,
      None,
      schema,
      examples.singleExample,
      examples.multipleExamples,
      ListMap.empty
    )
  }
}<|MERGE_RESOLUTION|>--- conflicted
+++ resolved
@@ -65,12 +65,8 @@
     )
   }
 
-<<<<<<< HEAD
-  def from[T](header: EndpointIO.FixedHeader[T], schema: ReferenceOr[Schema], example: Option[ExampleValue]): Parameter = {
-=======
-  def from[T](header: EndpointIO.FixedHeader, schema: ReferenceOr[Schema]): Parameter = {
+  def from[T](header: EndpointIO.FixedHeader[T], schema: ReferenceOr[Schema]): Parameter = {
     val examples = ExampleConverter.fixedExample(header.info.examples, header.value)
->>>>>>> a281fcd8
     Parameter(
       header.h.name,
       ParameterIn.Header,
