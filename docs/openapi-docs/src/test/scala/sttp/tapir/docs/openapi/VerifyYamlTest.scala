package sttp.tapir.docs.openapi

import com.github.ghik.silencer.silent
import io.circe.Json
import io.circe.generic.auto._
import sttp.model.{Method, StatusCode}
import sttp.tapir.EndpointIO.Example
import sttp.tapir._
import sttp.tapir.codec.enumeratum.TapirCodecEnumeratum
import sttp.tapir.docs.openapi.dtos.Book
import sttp.tapir.docs.openapi.dtos.a.{Pet => APet}
import sttp.tapir.docs.openapi.dtos.b.{Pet => BPet}
import sttp.tapir.generic.{Configuration, Derived}
import sttp.tapir.json.circe._
import sttp.tapir.openapi.circe.yaml._
import sttp.tapir.openapi.{Contact, Info, License, Server, ServerVariable}
import sttp.tapir.tests._

import scala.collection.immutable.ListMap
import scala.io.Source
import org.scalatest.funsuite.AnyFunSuite
import org.scalatest.matchers.should.Matchers

<<<<<<< HEAD
class VerifyYamlTest extends FunSuite with Matchers with TapirCodecEnumeratum {
=======
class VerifyYamlTest extends AnyFunSuite with Matchers {
>>>>>>> 21454de0
  val all_the_way: Endpoint[(FruitAmount, String), Unit, (FruitAmount, Int), Nothing] = endpoint
    .in(("fruit" / path[String] / "amount" / path[Int]).mapTo(FruitAmount))
    .in(query[String]("color"))
    .out(jsonBody[FruitAmount])
    .out(header[Int]("X-Role"))


  test("should match the expected yaml") {
    val expectedYaml = loadYaml("expected.yml")

    val actualYaml = List(in_query_query_out_string, all_the_way, delete_endpoint).toOpenAPI(Info("Fruits", "1.0")).toYaml
    val actualYamlNoIndent = noIndentation(actualYaml)

    actualYamlNoIndent shouldBe expectedYaml
  }

  val enum_test = endpoint.in(("enum-test")).out(jsonBody[FruitWithEnum])

  test("should match yaml with enum") {
    val expectedYaml = loadYaml("expected-enum.yml")

    val actualYaml = List(enum_test).toOpenAPI(Info("Fruits", "1.0")).toYaml
    val actualYamlNoIndent = noIndentation(actualYaml)

    actualYamlNoIndent shouldBe expectedYaml
  }


  val endpoint_wit_recursive_structure: Endpoint[Unit, Unit, F1, Nothing] = endpoint
    .out(jsonBody[F1])

  test("should match the expected yaml when schema is recursive") {
    val expectedYaml = loadYaml("expected_recursive.yml")

    val actualYaml = endpoint_wit_recursive_structure.toOpenAPI(Info("Fruits", "1.0")).toYaml
    val actualYamlNoIndent = noIndentation(actualYaml)

    actualYamlNoIndent shouldBe expectedYaml
  }

  test("should use custom operationId generator") {
    def customOperationIdGenerator(pc: Vector[String], m: Method) = pc.map(_.toUpperCase).mkString("", "+", "-") + m.method.toUpperCase
    val options = OpenAPIDocsOptions.default.copy(customOperationIdGenerator)
    val expectedYaml = loadYaml("expected_custom_operation_id.yml")

    val actualYaml = in_query_query_out_string
      .in("add")
      .in("path")
      .toOpenAPI(Info("Fruits", "1.0"))(options)
      .toYaml
    noIndentation(actualYaml) shouldBe expectedYaml
  }

  val streaming_endpoint: Endpoint[Vector[Byte], Unit, Vector[Byte], Vector[Byte]] = endpoint
    .in(streamBody[Vector[Byte]](schemaFor[String], CodecFormat.TextPlain()))
    .out(streamBody[Vector[Byte]](schemaFor[Array[Byte]], CodecFormat.OctetStream()))

  test("should match the expected yaml for streaming endpoints") {
    val expectedYaml = loadYaml("expected_streaming.yml")

    val actualYaml = streaming_endpoint.toOpenAPI(Info("Fruits", "1.0")).toYaml
    val actualYamlNoIndent = noIndentation(actualYaml)

    actualYamlNoIndent shouldBe expectedYaml
  }

  test("should support tags") {
    val userTaggedEndpointShow = endpoint.tag("user").in("user" / "show").get.out(stringBody)
    val userTaggedEdnpointSearch = endpoint.tags(List("user", "admin")).in("user" / "search").get.out(stringBody)
    val adminTaggedEndpointAdd = endpoint.tag("admin").in("admin" / "add").get.out(stringBody)

    val expectedYaml = loadYaml("expected_tags.yml")

    val actualYaml = List(userTaggedEndpointShow, userTaggedEdnpointSearch, adminTaggedEndpointAdd).toOpenAPI(Info("Fruits", "1.0")).toYaml
    val actualYamlNoIndent = noIndentation(actualYaml)

    actualYamlNoIndent shouldBe expectedYaml
  }

  test("should match the expected yaml for general info") {
    val expectedYaml = loadYaml("expected_general_info.yml")

    val api = Info(
      "Fruits",
      "1.0",
      description = Some("Fruits are awesome"),
      termsOfService = Some("our.terms.of.service"),
      contact = Some(Contact(Some("Author"), Some("tapir@softwaremill.com"), Some("tapir.io"))),
      license = Some(License("MIT", Some("mit.license")))
    )

    val actualYaml = in_query_query_out_string.toOpenAPI(api).toYaml
    val actualYamlNoIndent = noIndentation(actualYaml)

    actualYamlNoIndent shouldBe expectedYaml
  }

  test("should support multipart") {
    val expectedYaml = loadYaml("expected_multipart.yml")

    val actualYaml = List(in_file_multipart_out_multipart).toOpenAPI("Fruits", "1.0").toYaml
    val actualYamlNoIndent = noIndentation(actualYaml)

    actualYamlNoIndent shouldBe expectedYaml
  }

  test("should support authentication") {
    val expectedYaml = loadYaml("expected_auth.yml")

    val e1 = endpoint.in(auth.bearer[String]).in("api1" / path[String]).out(stringBody)
    val e2 = endpoint.in(auth.bearer[String]).in("api2" / path[String]).out(stringBody)
    val e3 = endpoint.in(auth.apiKey(header[String]("apikey"))).in("api3" / path[String]).out(stringBody)

    val actualYaml = List(e1, e2, e3).toOpenAPI(Info("Fruits", "1.0")).toYaml
    val actualYamlNoIndent = noIndentation(actualYaml)

    actualYamlNoIndent shouldBe expectedYaml
  }

  test("should support optional authentication") {
    val expectedYaml = loadYaml("expected_optional_auth.yml")

    val e1 = endpoint.in(auth.bearer[String]).in("api1" / path[String]).out(stringBody)
    val e2 = endpoint.in(auth.bearer[Option[String]]).in("api2" / path[String]).out(stringBody)
    val e3 = endpoint.in(auth.apiKey(header[Option[String]]("apikey"))).in("api3" / path[String]).out(stringBody)

    val actualYaml = List(e1, e2, e3).toOpenAPI(Info("Fruits", "1.0")).toYaml
    val actualYamlNoIndent = noIndentation(actualYaml)

    println(actualYaml)

    actualYamlNoIndent shouldBe expectedYaml
  }

  test("should support Oauth2") {
    val expectedYaml = loadYaml("expected_oauth2.yml")
    val oauth2 =
      auth.oauth2
        .authorizationCode(
          "https://example.com/auth",
          "https://example.com/token",
          ListMap("client" -> "scope for clients", "admin" -> "administration scope")
        )

    val e1 =
      endpoint
        .in(oauth2)
        .in("api1" / path[String])
        .out(stringBody)
    val e2 =
      endpoint
        .in(oauth2.requiredScopes(Seq("client")))
        .in("api2" / path[String])
        .out(stringBody)
    val e3 =
      endpoint
        .in(oauth2.requiredScopes(Seq("admin")))
        .in("api3" / path[String])
        .out(stringBody)

    val actualYaml = List(e1, e2, e3).toOpenAPI(Info("Fruits", "1.0")).toYaml
    val actualYamlNoIndent = noIndentation(actualYaml)
    actualYamlNoIndent shouldBe expectedYaml
  }

  test("should support empty bodies") {
    val expectedYaml = loadYaml("expected_empty.yml")

    val actualYaml = List(endpoint).toOpenAPI(Info("Fruits", "1.0")).toYaml
    val actualYamlNoIndent = noIndentation(actualYaml)

    actualYamlNoIndent shouldBe expectedYaml
  }

  test("should support multiple status codes") {
    // given
    val expectedYaml = loadYaml("expected_status_codes.yml")

    // work-around for #10: unsupported sealed trait families
    @silent("never used") // it is used
    implicit val schemaForErrorInfo: Schema[ErrorInfo] = Schema[ErrorInfo](SchemaType.SProduct(SchemaType.SObjectInfo("ErrorInfo"), Nil))

    val e = endpoint.errorOut(
      sttp.tapir.oneOf(
        statusMapping(StatusCode.NotFound, jsonBody[NotFound].description("not found")),
        statusMapping(StatusCode.Unauthorized, jsonBody[Unauthorized].description("unauthorized")),
        statusDefaultMapping(jsonBody[Unknown].description("unknown"))
      )
    )

    // when
    val actualYaml = List(e).toOpenAPI(Info("Fruits", "1.0")).toYaml
    val actualYamlNoIndent = noIndentation(actualYaml)

    // then
    actualYamlNoIndent shouldBe expectedYaml
  }

  test("should keep the order of multiple endpoints") {
    val expectedYaml = loadYaml("expected_multiple.yml")

    val actualYaml = List(endpoint.in("p1"), endpoint.in("p3"), endpoint.in("p2"), endpoint.in("p5"), endpoint.in("p4"))
      .toOpenAPI(Info("Fruits", "1.0"))
      .toYaml
    val actualYamlNoIndent = noIndentation(actualYaml)

    actualYamlNoIndent shouldBe expectedYaml
  }

  test("should match the expected yaml when using coproduct types") {
    val expectedYaml = loadYaml("expected_coproduct.yml")

    val endpoint_wit_sealed_trait: Endpoint[Unit, Unit, Entity, Nothing] = endpoint
      .out(jsonBody[Entity])

    val actualYaml = endpoint_wit_sealed_trait.toOpenAPI(Info("Fruits", "1.0")).toYaml
    val actualYamlNoIndent = noIndentation(actualYaml)

    actualYamlNoIndent shouldBe expectedYaml
  }

  test("should match the expected yaml when using coproduct types with discriminator") {
    val sPerson = implicitly[Schema[Person]]
    val sOrganization = implicitly[Schema[Organization]]
    implicit val sEntity: Schema[Entity] = Schema.oneOf[Entity, String](_.name, _.toString)("john" -> sPerson, "sml" -> sOrganization)

    val expectedYaml = loadYaml("expected_coproduct_discriminator.yml")
    val endpoint_wit_sealed_trait: Endpoint[Unit, Unit, Entity, Nothing] = endpoint
      .out(jsonBody[Entity])
    val actualYaml = endpoint_wit_sealed_trait.toOpenAPI(Info("Fruits", "1.0")).toYaml
    val actualYamlNoIndent = noIndentation(actualYaml)

    actualYamlNoIndent shouldBe expectedYaml
  }

  test("should match the expected yaml when using nested coproduct types") {
    val expectedYaml = loadYaml("expected_coproduct_nested.yml")

    val endpoint_wit_sealed_trait: Endpoint[Unit, Unit, NestedEntity, Nothing] = endpoint
      .out(jsonBody[NestedEntity])

    val actualYaml = endpoint_wit_sealed_trait.toOpenAPI(Info("Fruits", "1.0")).toYaml
    val actualYamlNoIndent = noIndentation(actualYaml)

    actualYamlNoIndent shouldBe expectedYaml
  }

  test("should match the expected yaml when using nested coproduct types with discriminator") {
    val sPerson = implicitly[Schema[Person]]
    val sOrganization = implicitly[Schema[Organization]]
    @silent("never used") // it is used
    implicit val sEntity: Schema[Entity] = Schema.oneOf[Entity, String](_.name, _.toString)("john" -> sPerson, "sml" -> sOrganization)

    val expectedYaml = loadYaml("expected_coproduct_discriminator_nested.yml")
    val endpoint_wit_sealed_trait: Endpoint[Unit, Unit, NestedEntity, Nothing] = endpoint
      .out(jsonBody[NestedEntity])
    val actualYaml = endpoint_wit_sealed_trait.toOpenAPI(Info("Fruits", "1.0")).toYaml
    val actualYamlNoIndent = noIndentation(actualYaml)

    actualYamlNoIndent shouldBe expectedYaml
  }

  test("should handle classes with same name") {
    val e: Endpoint[APet, Unit, BPet, Nothing] = endpoint
      .in(jsonBody[APet])
      .out(jsonBody[BPet])
    val expectedYaml = loadYaml("expected_same_fullnames.yml")

    val actualYaml = e.toOpenAPI(Info("Fruits", "1.0")).toYaml
    val actualYamlNoIndent = noIndentation(actualYaml)

    actualYamlNoIndent shouldBe expectedYaml
  }

  test("should unfold nested hierarchy") {
    val e: Endpoint[Book, Unit, String, Nothing] = endpoint
      .in(jsonBody[Book])
      .out(stringBody)
    val expectedYaml = loadYaml("expected_unfolded_hierarchy.yml")

    val actualYaml = e.toOpenAPI(Info("Fruits", "1.0")).toYaml
    val actualYamlNoIndent = noIndentation(actualYaml)

    actualYamlNoIndent shouldBe expectedYaml
  }

  test("should unfold arrays") {
    val e = endpoint.in(jsonBody[List[FruitAmount]]).out(stringBody)
    val expectedYaml = loadYaml("expected_unfolded_array.yml")

    val actualYaml = e.toOpenAPI(Info("Fruits", "1.0")).toYaml
    val actualYamlNoIndent = noIndentation(actualYaml)

    actualYamlNoIndent shouldBe expectedYaml
  }

  test("should differentiate when a generic type is used multiple times") {
    val expectedYaml = loadYaml("expected_generic.yml")

    val actualYaml = List(endpoint.in("p1" and jsonBody[G[String]]), endpoint.in("p2" and jsonBody[G[Int]]))
      .toOpenAPI(Info("Fruits", "1.0"))
      .toYaml
    val actualYamlNoIndent = noIndentation(actualYaml)

    actualYamlNoIndent shouldBe expectedYaml
  }

  test("should unfold objects from unfolded arrays") {
    val expectedYaml = loadYaml("expected_unfolded_object_unfolded_array.yml")

    val actualYaml = endpoint
      .out(jsonBody[List[ObjectWrapper]])
      .toOpenAPI(Info("Fruits", "1.0"))
      .toYaml
    val actualYamlNoIndent = noIndentation(actualYaml)

    actualYamlNoIndent shouldBe expectedYaml
  }

  test("should use descriptions from custom schemas of nested objects") {
    val expectedYaml = loadYaml("expected_descriptions_in_nested_custom_schemas.yml")

    import SchemaType._
    @silent("never used")
    implicit val customFruitAmountSchema: Schema[FruitAmount] = Schema(
      SProduct(
        SObjectInfo("tapir.tests.FruitAmount", Nil),
        List((FieldName("fruit"), Schema(SString)), (FieldName("amount"), Schema(SInteger).format("int32")))
      )
    ).description("Amount of fruits")

    val actualYaml = endpoint.post
      .out(jsonBody[List[ObjectWrapper]])
      .toOpenAPI(Info("Fruits", "1.0"))
      .toYaml
    val actualYamlNoIndent = noIndentation(actualYaml)

    actualYamlNoIndent shouldBe expectedYaml
  }

  test("should use descriptions from customised derived schemas") {
    val expectedYaml = loadYaml("expected_descriptions_in_nested_custom_schemas.yml")

    @silent("never used")
    implicit val customFruitAmountSchema: Schema[FruitAmount] = implicitly[Derived[Schema[FruitAmount]]].value
      .description("Amount of fruits")
      .modifyUnsafe[Nothing]("amount")(_.format("int32"))

    val actualYaml = endpoint.post
      .out(jsonBody[List[ObjectWrapper]])
      .toOpenAPI(Info("Fruits", "1.0"))
      .toYaml
    val actualYamlNoIndent = noIndentation(actualYaml)

    actualYamlNoIndent shouldBe expectedYaml
  }

  test("should unfold coproducts from unfolded arrays") {
    val expectedYaml = loadYaml("expected_unfolded_coproduct_unfolded_array.yml")

    val actualYaml = endpoint
      .out(jsonBody[List[Entity]])
      .toOpenAPI(Info("Entities", "1.0"))
      .toYaml
    val actualYamlNoIndent = noIndentation(actualYaml)
    actualYamlNoIndent shouldBe expectedYaml
  }

  test("should differentiate when a generic coproduct type is used multiple times") {
    val expectedYaml = loadYaml("expected_generic_coproduct.yml")

    val actualYaml = List(endpoint.in("p1" and jsonBody[GenericEntity[String]]), endpoint.in("p2" and jsonBody[GenericEntity[Int]]))
      .toOpenAPI(Info("Fruits", "1.0"))
      .toYaml
    val actualYamlNoIndent = noIndentation(actualYaml)

    actualYamlNoIndent shouldBe expectedYaml
  }

  test("should unfold arrays from object") {
    val expectedYaml = loadYaml("expected_unfolded_array_unfolded_object.yml")

    val actualYaml = endpoint
      .out(jsonBody[ObjectWithList])
      .toOpenAPI(Info("Entities", "1.0"))
      .toYaml
    val actualYamlNoIndent = noIndentation(actualYaml)

    actualYamlNoIndent shouldBe expectedYaml
  }

  test("use fixed status code output in response") {
    val expectedYaml = loadYaml("expected_fixed_status_code.yml")

    val actualYaml = endpoint
      .out(statusCode(StatusCode.PermanentRedirect))
      .out(header[String]("Location"))
      .toOpenAPI(Info("Entities", "1.0"))
      .toYaml
    val actualYamlNoIndent = noIndentation(actualYaml)

    actualYamlNoIndent shouldBe expectedYaml
  }

  test("use status codes declared with description") {
    val expectedYaml = loadYaml("expected_one_of_status_codes.yml")

    val actualYaml = endpoint
      .out(header[String]("Location"))
      .errorOut(statusCode.description(StatusCode.NotFound, "entity not found").description(StatusCode.BadRequest, ""))
      .toOpenAPI(Info("Entities", "1.0"))
      .toYaml
    val actualYamlNoIndent = noIndentation(actualYaml)

    actualYamlNoIndent shouldBe expectedYaml
  }

  test("render additional properties for map") {
    val expectedYaml = loadYaml("expected_additional_properties.yml")

    val actualYaml = endpoint
      .out(jsonBody[Map[String, Person]])
      .toOpenAPI(Info("Entities", "1.0"))
      .toYaml
    val actualYamlNoIndent = noIndentation(actualYaml)

    actualYamlNoIndent shouldBe expectedYaml
  }

  test("render map with plain values") {
    val expectedYaml = loadYaml("expected_map_with_plain_values.yml")

    val actualYaml = endpoint
      .out(jsonBody[Map[String, String]])
      .toOpenAPI(Info("Entities", "1.0"))
      .toYaml
    val actualYamlNoIndent = noIndentation(actualYaml)
    actualYamlNoIndent shouldBe expectedYaml
  }

  // #118
  test("use fixed status code output in response if it's the only output") {
    val expectedYaml = loadYaml("expected_fixed_status_code_2.yml")

    val actualYaml = endpoint
      .out(statusCode(StatusCode.NoContent))
      .toOpenAPI(Info("Entities", "1.0"))
      .toYaml
    val actualYamlNoIndent = noIndentation(actualYaml)

    actualYamlNoIndent shouldBe expectedYaml
  }

  test("should support prepending inputs") {
    val expectedYaml = loadYaml("expected_prepended_input.yml")

    val actualYaml = in_query_query_out_string
      .in("add")
      .prependIn("path")
      .toOpenAPI(Info("Fruits", "1.0"))
      .toYaml
    noIndentation(actualYaml) shouldBe expectedYaml
  }

  test("use fixed header output in response") {
    val expectedYaml = loadYaml("expected_fixed_header_output_response.yml")

    val actualYaml = endpoint
      .out(header("Location", "Poland"))
      .toOpenAPI(Info("Entities", "1.0"))
      .toYaml
    val actualYamlNoIndent = noIndentation(actualYaml)

    actualYamlNoIndent shouldBe expectedYaml
  }

  test("use fixed header input in request") {
    val expectedYaml = loadYaml("expected_fixed_header_input_request.yml")

    val actualYaml = endpoint
      .in(header("Location", "Poland"))
      .toOpenAPI(Info("Entities", "1.0"))
      .toYaml
    val actualYamlNoIndent = noIndentation(actualYaml)

    actualYamlNoIndent shouldBe expectedYaml
  }

  test("validator with tagged type in query") {
    val expectedYaml = loadYaml("expected_valid_query_tagged.yml")

    val actualYaml = Validation.in_query_tagged
      .in("add")
      .in("path")
      .toOpenAPI(Info("Fruits", "1.0"))
      .toYaml
    noIndentation(actualYaml) shouldBe expectedYaml
  }

  test("validator with wrapper type in body") {
    val expectedYaml = loadYaml("expected_valid_body_wrapped.yml")

    val actualYaml = Validation.in_valid_json
      .in("add")
      .in("path")
      .toOpenAPI(Info("Fruits", "1.0"))
      .toYaml
    noIndentation(actualYaml) shouldBe expectedYaml
  }

  test("validator with optional wrapper type in body") {
    val expectedYaml = loadYaml("expected_valid_optional_body_wrapped.yml")

    val actualYaml = Validation.in_valid_optional_json
      .in("add")
      .in("path")
      .toOpenAPI(Info("Fruits", "1.0"))
      .toYaml
    noIndentation(actualYaml) shouldBe expectedYaml
  }

  test("validator with enum type in body") {
    val expectedYaml = loadYaml("expected_valid_body_enum.yml")

    val actualYaml = Validation.in_json_wrapper_enum
      .in("add")
      .in("path")
      .toOpenAPI(Info("Fruits", "1.0"))
      .toYaml

    noIndentation(actualYaml) shouldBe expectedYaml
  }

  test("validator with wrappers type in query") {
    val expectedYaml = loadYaml("expected_valid_query_wrapped.yml")

    val actualYaml = Validation.in_valid_query
      .in("add")
      .in("path")
      .toOpenAPI(Info("Fruits", "1.0"))
      .toYaml
    noIndentation(actualYaml) shouldBe expectedYaml
  }

  test("validator with list") {
    val expectedYaml = loadYaml("expected_valid_body_collection.yml")

    val actualYaml = Validation.in_valid_json_collection
      .in("add")
      .in("path")
      .toOpenAPI(Info("Fruits", "1.0"))
      .toYaml
    noIndentation(actualYaml) shouldBe expectedYaml
  }

  test("render validator for additional properties of map") {
    val expectedYaml = loadYaml("expected_valid_additional_properties.yml")

    val actualYaml = Validation.in_valid_map
      .toOpenAPI(Info("Entities", "1.0"))
      .toYaml
    val actualYamlNoIndent = noIndentation(actualYaml)
    actualYamlNoIndent shouldBe expectedYaml
  }

  test("render enum validator for classes") {
    val expectedYaml = loadYaml("expected_valid_enum_class.yml")

    val actualYaml = Validation.in_enum_class
      .toOpenAPI(Info("Entities", "1.0"))
      .toYaml
    val actualYamlNoIndent = noIndentation(actualYaml)
    actualYamlNoIndent shouldBe expectedYaml
  }

  test("render enum validator for classes wrapped in option") {
    val expectedYaml = loadYaml("expected_valid_enum_class_wrapped_in_option.yml")

    val actualYaml = Validation.in_optional_enum_class
      .toOpenAPI(Info("Entities", "1.0"))
      .toYaml
    val actualYamlNoIndent = noIndentation(actualYaml)
    actualYamlNoIndent shouldBe expectedYaml
  }

  test("render enum validator for values") {
    val expectedYaml = loadYaml("expected_valid_enum_values.yml")

    val actualYaml = Validation.in_enum_values
      .toOpenAPI(Info("Entities", "1.0"))
      .toYaml
    val actualYamlNoIndent = noIndentation(actualYaml)
    actualYamlNoIndent shouldBe expectedYaml
  }

  test("use enum in object in output response") {
    val expectedYaml = loadYaml("expected_valid_enum_object.yml")

    val actualYaml = Validation.out_enum_object
      .toOpenAPI(Info("Entities", "1.0"))
      .toYaml
    val actualYamlNoIndent = noIndentation(actualYaml)
    actualYamlNoIndent shouldBe expectedYaml
  }

  test("support example of list and not-list types") {
    val expectedYaml = loadYaml("expected_examples_of_list_and_not_list_types.yml")
    val actualYaml = endpoint.post
      .in(query[List[String]]("friends").example(List("bob", "alice")))
      .in(query[String]("current-person").example("alan"))
      .in(jsonBody[Person].example(Person("bob", 23)))
      .toOpenAPI(Info("Entities", "1.0"))
      .toYaml

    val actualYamlNoIndent = noIndentation(actualYaml)
    actualYamlNoIndent shouldBe expectedYaml
  }

  test("support multiple examples with explicit names") {
    val expectedYaml = loadYaml("expected_multiple_examples_with_names.yml")
    val actualYaml = endpoint.post
      .out(
        jsonBody[Entity].examples(
          List(
            Example.of(Person("michal", 40), Some("Michal"), Some("Some summary")),
            Example.of(Organization("acme"), Some("Acme"))
          )
        )
      )
      .toOpenAPI(Info("Entities", "1.0"))
      .toYaml

    val actualYamlNoIndent = noIndentation(actualYaml)
    actualYamlNoIndent shouldBe expectedYaml
  }

  test("support multiple examples with default names") {
    val expectedYaml = loadYaml("expected_multiple_examples_with_default_names.yml")
    val actualYaml = endpoint.post
      .in(jsonBody[Person].example(Person("bob", 23)).example(Person("matt", 30)))
      .toOpenAPI(Info("Entities", "1.0"))
      .toYaml

    val actualYamlNoIndent = noIndentation(actualYaml)
    actualYamlNoIndent shouldBe expectedYaml
  }

  test("support example name even if there is a single example") {
    val expectedYaml = loadYaml("expected_single_example_with_name.yml")
    val actualYaml = endpoint.post
      .out(
        jsonBody[Entity].example(
          Example(Person("michal", 40), Some("Michal"), Some("Some summary"))
        )
      )
      .toOpenAPI(Info("Entities", "1.0"))
      .toYaml

    val actualYamlNoIndent = noIndentation(actualYaml)
    actualYamlNoIndent shouldBe expectedYaml
  }

  test("support multiple examples with both explicit and default names ") {
    val expectedYaml = loadYaml("expected_multiple_examples_with_explicit_and_default_names.yml")
    val actualYaml = endpoint.post
      .in(jsonBody[Person].examples(List(Example.of(Person("bob", 23), name = Some("Bob")), Example.of(Person("matt", 30)))))
      .toOpenAPI(Info("Entities", "1.0"))
      .toYaml

    val actualYamlNoIndent = noIndentation(actualYaml)
    actualYamlNoIndent shouldBe expectedYaml
  }

  test("support examples in different IO params") {
    val expectedYaml = loadYaml("expected_multiple_examples.yml")
    val actualYaml = endpoint.post
      .in(path[String]("country").example("Poland").example("UK"))
      .in(query[String]("current-person").example("alan").example("bob"))
      .in(jsonBody[Person].example(Person("bob", 23)).example(Person("alan", 50)))
      .in(header[String]("X-Forwarded-User").example("user1").example("user2"))
      .in(cookie[String]("cookie-param").example("cookie1").example("cookie2"))
      .out(jsonBody[Entity].example(Person("michal", 40)).example(Organization("acme")))
      .toOpenAPI(Info("Entities", "1.0"))
      .toYaml

    val actualYamlNoIndent = noIndentation(actualYaml)
    actualYamlNoIndent shouldBe expectedYaml
  }

  test("support recursive coproducts") {
    val expectedYaml = loadYaml("expected_recursive_coproducts.yml")
    val actualYaml = endpoint.post
      .in(jsonBody[Clause])
      .toOpenAPI(Info("Entities", "1.0"))
      .toYaml

    val actualYamlNoIndent = noIndentation(actualYaml)
    actualYamlNoIndent shouldBe expectedYaml
  }

  test("render field validator when used inside of coproduct") {
    implicit val ageValidator: Validator[Int] = Validator.min(11)
    val expectedYaml = loadYaml("expected_valid_coproduct.yml")
    val actualYaml = endpoint.get
      .out(jsonBody[Entity])
      .toOpenAPI(Info("Entities", "1.0"))
      .toYaml

    val actualYamlNoIndent = noIndentation(actualYaml)
    actualYamlNoIndent shouldBe expectedYaml
  }

  test("render field validator when used inside of optional coproduct") {
    implicit val ageValidator: Validator[Int] = Validator.min(11)
    val expectedYaml = loadYaml("expected_valid_optional_coproduct.yml")
    val actualYaml = endpoint.get
      .in(jsonBody[Option[Entity]])
      .toOpenAPI(Info("Entities", "1.0"))
      .toYaml

    val actualYamlNoIndent = noIndentation(actualYaml)
    actualYamlNoIndent shouldBe expectedYaml
  }

  test("arbitrary json output") {
    val expectedYaml = loadYaml("expected_arbitrary_json_output.yml")
    val actualYaml = endpoint
      .out(jsonBody[Json])
      .toOpenAPI(Info("Entities", "1.0"))
      .toYaml

    val actualYamlNoIndent = noIndentation(actualYaml)
    actualYamlNoIndent shouldBe expectedYaml
  }

  test("deprecated endpoint") {
    val expectedYaml = loadYaml("expected_deprecated.yml")
    val actualYaml = endpoint
      .in("api")
      .deprecated()
      .toOpenAPI(Info("Entities", "1.0"))
      .toYaml

    val actualYamlNoIndent = noIndentation(actualYaml)
    actualYamlNoIndent shouldBe expectedYaml
  }

  test("should not set format for array types ") {
    val expectedYaml = loadYaml("expected_array_no_format.yml")
    val actualYaml = endpoint
      .in(query[List[String]]("foo"))
      .in(query[List[Long]]("bar"))
      .toOpenAPI(Info("Entities", "1.0"))
      .toYaml

    val actualYamlNoIndent = noIndentation(actualYaml)
    actualYamlNoIndent shouldBe expectedYaml
  }

  test("should match the expected yaml for single server with variables") {
    val expectedYaml = loadYaml("expected_single_server_with_variables.yml")

    val api = Info(
      "Fruits",
      "1.0"
    )
    val servers = List(
      Server("https://{username}.example.com:{port}/{basePath}")
        .description("The production API server")
        .variables(
          "username" -> ServerVariable(None, "demo", Some("Username")),
          "port" -> ServerVariable(Some(List("8443", "443")), "8443", None),
          "basePath" -> ServerVariable(None, "v2", None)
        )
    )

    val actualYaml = in_query_query_out_string.toOpenAPI(api).servers(servers).toYaml
    val actualYamlNoIndent = noIndentation(actualYaml)

    actualYamlNoIndent shouldBe expectedYaml
  }

  test("should match the expected yaml for multiple servers") {
    val expectedYaml = loadYaml("expected_multiple_servers.yml")

    val api = Info(
      "Fruits",
      "1.0"
    )
    val servers = List(
      Server("https://development.example.com/v1", Some("Development server"), None),
      Server("https://staging.example.com/v1", Some("Staging server"), None),
      Server("https://api.example.com/v1", Some("Production server"), None)
    )

    val actualYaml = in_query_query_out_string.toOpenAPI(api).servers(servers).toYaml
    val actualYamlNoIndent = noIndentation(actualYaml)

    actualYamlNoIndent shouldBe expectedYaml
  }

  test("render field validator when using different naming configuration") {
    val expectedYaml = loadYaml("expected_validator_with_custom_naming.yml")

    implicit val customConfiguration: Configuration = Configuration.default.withSnakeCaseMemberNames
    val baseEndpoint = endpoint.post.in(jsonBody[MyClass])
    val actualYaml = baseEndpoint.toOpenAPI(Info("Entities", "1.0")).toYaml
    val actualYamlNoIndent = noIndentation(actualYaml)

    actualYamlNoIndent shouldBe expectedYaml
  }

  test("automatically add example for fixed header") {
    val expectedYaml = loadYaml("expected_fixed_header_example.yml")

    val e = endpoint.in(header("Content-Type", "application/json"))
    val actualYaml = e.toOpenAPI(Info("Examples", "1.0")).toYaml
    val actualYamlNoIndent = noIndentation(actualYaml)

    actualYamlNoIndent shouldBe expectedYaml
  }

  private def loadYaml(fileName: String): String = {
    noIndentation(Source.fromInputStream(getClass.getResourceAsStream(s"/$fileName")).getLines().mkString("\n"))
  }

  private def noIndentation(s: String) = s.replaceAll("[ \t]", "").trim
}

case class F1(data: List[F1])
case class G[T](data: T)

case class NestedEntity(entity: Entity)

sealed trait ErrorInfo
case class NotFound(what: String) extends ErrorInfo
case class Unauthorized(realm: String) extends ErrorInfo
case class Unknown(code: Int, msg: String) extends ErrorInfo

case class ObjectWrapper(value: FruitAmount)

sealed trait GenericEntity[T]
case class GenericPerson[T](data: T) extends GenericEntity[T]

case class ObjectWithList(data: List[FruitAmount])

sealed trait Clause
case class Expression(v: String) extends Clause
case class Not(not: Clause) extends Clause

case class MyClass(myAttribute: Int)<|MERGE_RESOLUTION|>--- conflicted
+++ resolved
@@ -21,11 +21,7 @@
 import org.scalatest.funsuite.AnyFunSuite
 import org.scalatest.matchers.should.Matchers
 
-<<<<<<< HEAD
-class VerifyYamlTest extends FunSuite with Matchers with TapirCodecEnumeratum {
-=======
-class VerifyYamlTest extends AnyFunSuite with Matchers {
->>>>>>> 21454de0
+class VerifyYamlTest extends AnyFunSuite with Matchers with TapirCodecEnumeratum {
   val all_the_way: Endpoint[(FruitAmount, String), Unit, (FruitAmount, Int), Nothing] = endpoint
     .in(("fruit" / path[String] / "amount" / path[Int]).mapTo(FruitAmount))
     .in(query[String]("color"))
