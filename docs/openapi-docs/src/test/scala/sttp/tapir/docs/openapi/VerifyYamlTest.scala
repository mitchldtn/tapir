package sttp.tapir.docs.openapi

import java.time.ZoneOffset.UTC
import java.time.{Instant, LocalDateTime, ZonedDateTime}
import io.circe.Json
import io.circe.generic.auto._
import sttp.model.{Method, StatusCode}
import sttp.tapir.{Endpoint, endpoint}
import sttp.tapir.EndpointIO.Example
import sttp.tapir._
import sttp.tapir.generic.auto._
import sttp.tapir.docs.openapi.dtos.{Author, Book, Country, Genre}
import sttp.tapir.docs.openapi.dtos.a.{Pet => APet}
import sttp.tapir.docs.openapi.dtos.b.{Pet => BPet}
import sttp.tapir.generic.{Configuration, Derived}
import sttp.tapir.json.circe._
import sttp.tapir.openapi.circe.yaml._
import sttp.tapir.openapi.{Contact, Info, License, Server, ServerVariable}
<<<<<<< HEAD
import sttp.tapir.tests.{MultipleMediaTypes, Person, _}
=======
import sttp.tapir.tests.{Person, _}
>>>>>>> dfe6e0a9

import scala.collection.immutable.ListMap
import org.scalatest.funsuite.AnyFunSuite
import org.scalatest.matchers.should.Matchers
import sttp.capabilities.Streams
import sttp.tapir.Codec.XmlCodec
import sttp.tapir.SchemaType.{SInteger, SObjectInfo, SString}
import sttp.tapir.model.UsernamePassword

class VerifyYamlTest extends AnyFunSuite with Matchers {
  val all_the_way: Endpoint[(FruitAmount, String), Unit, (FruitAmount, Int), Any] = endpoint
    .in(("fruit" / path[String] / "amount" / path[Int]).mapTo(FruitAmount))
    .in(query[String]("color"))
    .out(jsonBody[FruitAmount])
    .out(header[Int]("X-Role"))

  test("should match the expected yaml") {
    val expectedYaml = load("expected.yml")

    val actualYaml =
      OpenAPIDocsInterpreter.toOpenAPI(List(in_query_query_out_string, all_the_way, delete_endpoint), Info("Fruits", "1.0")).toYaml
    val actualYamlNoIndent = noIndentation(actualYaml)

    actualYamlNoIndent shouldBe expectedYaml
  }

  val endpoint_wit_recursive_structure: Endpoint[Unit, Unit, F1, Any] = endpoint
    .out(jsonBody[F1])

  test("should match the expected yaml when schema is recursive") {
    val expectedYaml = load("expected_recursive.yml")

    val actualYaml = OpenAPIDocsInterpreter.toOpenAPI(endpoint_wit_recursive_structure, Info("Fruits", "1.0")).toYaml
    val actualYamlNoIndent = noIndentation(actualYaml)

    actualYamlNoIndent shouldBe expectedYaml
  }

  test("should support providing custom schema name") {
    def customSchemaName(info: SObjectInfo) = (info.fullName +: info.typeParameterShortNames).mkString("_")
    val options = OpenAPIDocsOptions.default.copy(OpenAPIDocsOptions.defaultOperationIdGenerator, customSchemaName)
    val expectedYaml = load("expected_custom_schema_name.yml")

    val actualYaml =
      OpenAPIDocsInterpreter.toOpenAPI(List(in_query_query_out_string, all_the_way, delete_endpoint), Info("Fruits", "1.0"))(options).toYaml
    val actualYamlNoIndent = noIndentation(actualYaml)

    actualYamlNoIndent shouldBe expectedYaml
  }

  test("should use custom operationId generator") {
    def customOperationIdGenerator(pc: Vector[String], m: Method) = pc.map(_.toUpperCase).mkString("", "+", "-") + m.method.toUpperCase
    val options = OpenAPIDocsOptions.default.copy(customOperationIdGenerator)
    val expectedYaml = load("expected_custom_operation_id.yml")

    val actualYaml =
      OpenAPIDocsInterpreter.toOpenAPI(in_query_query_out_string.in("add").in("path"), Info("Fruits", "1.0"))(options).toYaml
    noIndentation(actualYaml) shouldBe expectedYaml
  }

  trait TestStreams extends Streams[TestStreams] {
    override type BinaryStream = Vector[Byte]
    override type Pipe[X, Y] = Nothing
  }
  object TestStreams extends TestStreams

  val streaming_endpoint: Endpoint[Vector[Byte], Unit, Vector[Byte], TestStreams] = endpoint
    .in(streamBody(TestStreams)(Schema.string, CodecFormat.TextPlain()))
    .out(streamBody(TestStreams)(Schema.binary, CodecFormat.OctetStream()))

  test("should match the expected yaml for streaming endpoints") {
    val expectedYaml = load("expected_streaming.yml")

    val actualYaml = OpenAPIDocsInterpreter.toOpenAPI(streaming_endpoint, Info("Fruits", "1.0")).toYaml
    val actualYamlNoIndent = noIndentation(actualYaml)

    actualYamlNoIndent shouldBe expectedYaml
  }

  test("should support tags") {
    val userTaggedEndpointShow = endpoint.tag("user").in("user" / "show").get.out(stringBody)
    val userTaggedEdnpointSearch = endpoint.tags(List("user", "admin")).in("user" / "search").get.out(stringBody)
    val adminTaggedEndpointAdd = endpoint.tag("admin").in("admin" / "add").get.out(stringBody)

    val expectedYaml = load("expected_tags.yml")

    val actualYaml = OpenAPIDocsInterpreter
      .toOpenAPI(List(userTaggedEndpointShow, userTaggedEdnpointSearch, adminTaggedEndpointAdd), Info("Fruits", "1.0"))
      .toYaml
    val actualYamlNoIndent = noIndentation(actualYaml)

    actualYamlNoIndent shouldBe expectedYaml
  }

  test("should match the expected yaml for general info") {
    val expectedYaml = load("expected_general_info.yml")

    val api = Info(
      "Fruits",
      "1.0",
      description = Some("Fruits are awesome"),
      termsOfService = Some("our.terms.of.service"),
      contact = Some(Contact(Some("Author"), Some("tapir@softwaremill.com"), Some("tapir.io"))),
      license = Some(License("MIT", Some("mit.license")))
    )

    val actualYaml = OpenAPIDocsInterpreter.toOpenAPI(in_query_query_out_string, api).toYaml
    val actualYamlNoIndent = noIndentation(actualYaml)

    actualYamlNoIndent shouldBe expectedYaml
  }

  test("should support multipart") {
    val expectedYaml = load("expected_multipart.yml")

    val actualYaml = OpenAPIDocsInterpreter.toOpenAPI(in_file_multipart_out_multipart, "Fruits", "1.0").toYaml
    val actualYamlNoIndent = noIndentation(actualYaml)

    actualYamlNoIndent shouldBe expectedYaml
  }

  test("should support authentication") {
    val expectedYaml = load("expected_auth.yml")

    val e1 = endpoint.in(auth.bearer[String]()).in("api1" / path[String]).out(stringBody)
    val e2 = endpoint.in(auth.bearer[String]()).in("api2" / path[String]).out(stringBody)
    val e3 = endpoint.in(auth.apiKey(header[String]("apikey"))).in("api3" / path[String]).out(stringBody)

    val actualYaml = OpenAPIDocsInterpreter.toOpenAPI(List(e1, e2, e3), Info("Fruits", "1.0")).toYaml
    val actualYamlNoIndent = noIndentation(actualYaml)

    actualYamlNoIndent shouldBe expectedYaml
  }

  test("should support optional authentication") {
    val expectedYaml = load("expected_optional_auth.yml")

    val e1 = endpoint.in(auth.bearer[String]()).in("api1" / path[String]).out(stringBody)
    val e2 = endpoint.in(auth.bearer[Option[String]]()).in("api2" / path[String]).out(stringBody)
    val e3 = endpoint.in(auth.apiKey(header[Option[String]]("apikey"))).in("api3" / path[String]).out(stringBody)

    val actualYaml = OpenAPIDocsInterpreter.toOpenAPI(List(e1, e2, e3), Info("Fruits", "1.0")).toYaml
    val actualYamlNoIndent = noIndentation(actualYaml)

    actualYamlNoIndent shouldBe expectedYaml
  }

  test("should support naming of security schemes") {

    val expectedYaml = load("expected_auth_with_named_schemes.yml")

    val e1 = endpoint.in(auth.bearer[String]().securitySchemeName("secBearer")).in("secure" / "bearer").out(stringBody)
    val e2 = endpoint.in(auth.basic[UsernamePassword]().securitySchemeName("secBasic")).in("secure" / "basic").out(stringBody)
    val e3 =
      endpoint.in(auth.apiKey(header[String]("apikey")).securitySchemeName("secApiKeyHeader")).in("secure" / "apiKeyHeader").out(stringBody)

    val actualYaml = OpenAPIDocsInterpreter.toOpenAPI(List(e1, e2, e3), Info("Fruits", "1.0")).toYaml
    val actualYamlNoIndent = noIndentation(actualYaml)

    actualYamlNoIndent shouldBe expectedYaml
  }

  test("should support Oauth2") {
    val expectedYaml = load("expected_oauth2.yml")
    val oauth2 =
      auth.oauth2
        .authorizationCode(
          "https://example.com/auth",
          ListMap("client" -> "scope for clients", "admin" -> "administration scope")
        )

    val e1 =
      endpoint
        .in(oauth2)
        .in("api1" / path[String])
        .out(stringBody)
    val e2 =
      endpoint
        .in(oauth2.requiredScopes(Seq("client")))
        .in("api2" / path[String])
        .out(stringBody)
    val e3 =
      endpoint
        .in(oauth2.requiredScopes(Seq("admin")))
        .in("api3" / path[String])
        .out(stringBody)

    val actualYaml = OpenAPIDocsInterpreter.toOpenAPI(List(e1, e2, e3), Info("Fruits", "1.0")).toYaml
    val actualYamlNoIndent = noIndentation(actualYaml)
    actualYamlNoIndent shouldBe expectedYaml
  }

  test("should support empty bodies") {
    val expectedYaml = load("expected_empty.yml")

    val actualYaml = OpenAPIDocsInterpreter.toOpenAPI(endpoint, Info("Fruits", "1.0")).toYaml
    val actualYamlNoIndent = noIndentation(actualYaml)

    actualYamlNoIndent shouldBe expectedYaml
  }

  test("should support multiple status codes") {
    // given
    val expectedYaml = load("expected_status_codes.yml")

    // work-around for #10: unsupported sealed trait families
    implicit val schemaForErrorInfo: Schema[ErrorInfo] = Schema[ErrorInfo](SchemaType.SProduct(SchemaType.SObjectInfo("ErrorInfo"), Nil))

    val e = endpoint.errorOut(
      sttp.tapir.oneOf(
        statusMapping(StatusCode.NotFound, jsonBody[NotFound].description("not found")),
        statusMapping(StatusCode.Unauthorized, jsonBody[Unauthorized].description("unauthorized")),
        statusDefaultMapping(jsonBody[Unknown].description("unknown"))
      )
    )

    // when
    val actualYaml = OpenAPIDocsInterpreter.toOpenAPI(e, Info("Fruits", "1.0")).toYaml
    val actualYamlNoIndent = noIndentation(actualYaml)

    // then
    actualYamlNoIndent shouldBe expectedYaml
  }

  test("should support multiple the same status codes") {
    val expectedYaml = load("expected_the_same_status_codes.yml")

    implicit val unauthorizedTextPlainCodec: Codec[String, Unauthorized, CodecFormat.TextPlain] =
      Codec.string.map(Unauthorized.apply _)(_.realm)

    val e = endpoint.out(
      sttp.tapir.oneOf(
        statusMapping(StatusCode.Ok, jsonBody[NotFound].description("not found")),
        statusMapping(StatusCode.Ok, plainBody[Unauthorized]),
        statusMapping(StatusCode.NoContent, jsonBody[Unknown].description("unknown"))
      )
    )

    val actualYaml = OpenAPIDocsInterpreter.toOpenAPI(e, Info("Fruits", "1.0")).toYaml
    val actualYamlNoIndent = noIndentation(actualYaml)

    actualYamlNoIndent shouldBe expectedYaml
  }

  test("should keep the order of multiple endpoints") {
    val expectedYaml = load("expected_multiple.yml")

    val actualYaml = OpenAPIDocsInterpreter
      .toOpenAPI(
        List(endpoint.in("p1"), endpoint.in("p3"), endpoint.in("p2"), endpoint.in("p5"), endpoint.in("p4")),
        Info("Fruits", "1.0")
      )
      .toYaml
    val actualYamlNoIndent = noIndentation(actualYaml)

    actualYamlNoIndent shouldBe expectedYaml
  }

  test("should match the expected yaml when using coproduct types") {
    val expectedYaml = load("expected_coproduct.yml")

    val endpoint_wit_sealed_trait: Endpoint[Unit, Unit, Entity, Any] = endpoint
      .out(jsonBody[Entity])

    val actualYaml = OpenAPIDocsInterpreter.toOpenAPI(endpoint_wit_sealed_trait, Info("Fruits", "1.0")).toYaml
    val actualYamlNoIndent = noIndentation(actualYaml)

    actualYamlNoIndent shouldBe expectedYaml
  }

  test("should match the expected yaml when using coproduct types with discriminator") {
    val sPerson = implicitly[Schema[Person]]
    val sOrganization = implicitly[Schema[Organization]]
    implicit val sEntity: Schema[Entity] =
      Schema.oneOfUsingField[Entity, String](_.name, _.toString)("john" -> sPerson, "sml" -> sOrganization)

    val expectedYaml = load("expected_coproduct_discriminator.yml")
    val endpoint_wit_sealed_trait: Endpoint[Unit, Unit, Entity, Any] = endpoint
      .out(jsonBody[Entity])
    val actualYaml = OpenAPIDocsInterpreter.toOpenAPI(endpoint_wit_sealed_trait, Info("Fruits", "1.0")).toYaml
    val actualYamlNoIndent = noIndentation(actualYaml)

    actualYamlNoIndent shouldBe expectedYaml
  }

  test("should match the expected yaml when using nested coproduct types") {
    val expectedYaml = load("expected_coproduct_nested.yml")

    val endpoint_wit_sealed_trait: Endpoint[Unit, Unit, NestedEntity, Any] = endpoint
      .out(jsonBody[NestedEntity])

    val actualYaml = OpenAPIDocsInterpreter.toOpenAPI(endpoint_wit_sealed_trait, Info("Fruits", "1.0")).toYaml
    val actualYamlNoIndent = noIndentation(actualYaml)

    actualYamlNoIndent shouldBe expectedYaml
  }

  test("should match the expected yaml when using nested coproduct types with discriminator") {
    val sPerson = implicitly[Schema[Person]]
    val sOrganization = implicitly[Schema[Organization]]
    implicit val sEntity: Schema[Entity] =
      Schema.oneOfUsingField[Entity, String](_.name, _.toString)("john" -> sPerson, "sml" -> sOrganization)

    val expectedYaml = load("expected_coproduct_discriminator_nested.yml")
    val endpoint_wit_sealed_trait: Endpoint[Unit, Unit, NestedEntity, Any] = endpoint
      .out(jsonBody[NestedEntity])
    val actualYaml = OpenAPIDocsInterpreter.toOpenAPI(endpoint_wit_sealed_trait, Info("Fruits", "1.0")).toYaml
    val actualYamlNoIndent = noIndentation(actualYaml)

    actualYamlNoIndent shouldBe expectedYaml
  }

  test("should handle classes with same name") {
    val e: Endpoint[APet, Unit, BPet, Any] = endpoint
      .in(jsonBody[APet])
      .out(jsonBody[BPet])
    val expectedYaml = load("expected_same_fullnames.yml")

    val actualYaml = OpenAPIDocsInterpreter.toOpenAPI(e, Info("Fruits", "1.0")).toYaml
    val actualYamlNoIndent = noIndentation(actualYaml)

    actualYamlNoIndent shouldBe expectedYaml
  }

  test("should unfold nested hierarchy") {
    val e: Endpoint[Book, Unit, String, Any] = endpoint
      .in(jsonBody[Book])
      .out(stringBody)
    val expectedYaml = load("expected_unfolded_hierarchy.yml")

    val actualYaml = OpenAPIDocsInterpreter.toOpenAPI(e, Info("Fruits", "1.0")).toYaml
    val actualYamlNoIndent = noIndentation(actualYaml)

    actualYamlNoIndent shouldBe expectedYaml
  }

  test("should unfold arrays") {
    val e = endpoint.in(jsonBody[List[FruitAmount]]).out(stringBody)
    val expectedYaml = load("expected_unfolded_array.yml")

    val actualYaml = OpenAPIDocsInterpreter.toOpenAPI(e, Info("Fruits", "1.0")).toYaml
    val actualYamlNoIndent = noIndentation(actualYaml)

    actualYamlNoIndent shouldBe expectedYaml
  }

  test("should differentiate when a generic type is used multiple times") {
    val expectedYaml = load("expected_generic.yml")

    val actualYaml = OpenAPIDocsInterpreter
      .toOpenAPI(List(endpoint.in("p1" and jsonBody[G[String]]), endpoint.in("p2" and jsonBody[G[Int]])), Info("Fruits", "1.0"))
      .toYaml
    val actualYamlNoIndent = noIndentation(actualYaml)

    actualYamlNoIndent shouldBe expectedYaml
  }

  test("should unfold objects from unfolded arrays") {
    val expectedYaml = load("expected_unfolded_object_unfolded_array.yml")

    val actualYaml = OpenAPIDocsInterpreter.toOpenAPI(endpoint.out(jsonBody[List[ObjectWrapper]]), Info("Fruits", "1.0")).toYaml
    val actualYamlNoIndent = noIndentation(actualYaml)

    actualYamlNoIndent shouldBe expectedYaml
  }

  test("should use descriptions from custom schemas of nested objects") {
    val expectedYaml = load("expected_descriptions_in_nested_custom_schemas.yml")

    import SchemaType._
    implicit val customFruitAmountSchema: Schema[FruitAmount] = Schema(
      SProduct(
        SObjectInfo("tapir.tests.FruitAmount", Nil),
        List((FieldName("fruit"), Schema(SString)), (FieldName("amount"), Schema(SInteger).format("int32")))
      )
    ).description("Amount of fruits")

    val actualYaml = OpenAPIDocsInterpreter.toOpenAPI(endpoint.post.out(jsonBody[List[ObjectWrapper]]), Info("Fruits", "1.0")).toYaml
    val actualYamlNoIndent = noIndentation(actualYaml)

    actualYamlNoIndent shouldBe expectedYaml
  }

  test("should use descriptions from customised derived schemas") {
    val expectedYaml = load("expected_descriptions_in_nested_custom_schemas.yml")

    implicit val customFruitAmountSchema: Schema[FruitAmount] = implicitly[Derived[Schema[FruitAmount]]].value
      .description("Amount of fruits")
      .modifyUnsafe[Nothing]("amount")(_.format("int32"))

    val actualYaml = OpenAPIDocsInterpreter.toOpenAPI(endpoint.post.out(jsonBody[List[ObjectWrapper]]), Info("Fruits", "1.0")).toYaml
    val actualYamlNoIndent = noIndentation(actualYaml)

    actualYamlNoIndent shouldBe expectedYaml
  }

  test("should unfold coproducts from unfolded arrays") {
    val expectedYaml = load("expected_unfolded_coproduct_unfolded_array.yml")

    val actualYaml = OpenAPIDocsInterpreter.toOpenAPI(endpoint.out(jsonBody[List[Entity]]), Info("Entities", "1.0")).toYaml
    val actualYamlNoIndent = noIndentation(actualYaml)
    actualYamlNoIndent shouldBe expectedYaml
  }

  test("should differentiate when a generic coproduct type is used multiple times") {
    val expectedYaml = load("expected_generic_coproduct.yml")

    val actualYaml = OpenAPIDocsInterpreter
      .toOpenAPI(
        List(endpoint.in("p1" and jsonBody[GenericEntity[String]]), endpoint.in("p2" and jsonBody[GenericEntity[Int]])),
        Info("Fruits", "1.0")
      )
      .toYaml
    val actualYamlNoIndent = noIndentation(actualYaml)

    actualYamlNoIndent shouldBe expectedYaml
  }

  test("should unfold arrays from object") {
    val expectedYaml = load("expected_unfolded_array_unfolded_object.yml")

    val actualYaml = OpenAPIDocsInterpreter.toOpenAPI(endpoint.out(jsonBody[ObjectWithList]), Info("Entities", "1.0")).toYaml
    val actualYamlNoIndent = noIndentation(actualYaml)

    actualYamlNoIndent shouldBe expectedYaml
  }

  test("use fixed status code output in response") {
    val expectedYaml = load("expected_fixed_status_code.yml")

    val actualYaml = OpenAPIDocsInterpreter
      .toOpenAPI(endpoint.out(statusCode(StatusCode.PermanentRedirect)).out(header[String]("Location")), Info("Entities", "1.0"))
      .toYaml
    val actualYamlNoIndent = noIndentation(actualYaml)

    actualYamlNoIndent shouldBe expectedYaml
  }

  test("use status codes declared with description") {
    val expectedYaml = load("expected_one_of_status_codes.yml")

    val actualYaml = OpenAPIDocsInterpreter
      .toOpenAPI(
        endpoint
          .out(header[String]("Location"))
          .errorOut(statusCode.description(StatusCode.NotFound, "entity not found").description(StatusCode.BadRequest, "")),
        Info("Entities", "1.0")
      )
      .toYaml
    val actualYamlNoIndent = noIndentation(actualYaml)

    actualYamlNoIndent shouldBe expectedYaml
  }

  test("render additional properties for map") {
    val expectedYaml = load("expected_additional_properties.yml")

    val actualYaml = OpenAPIDocsInterpreter.toOpenAPI(endpoint.out(jsonBody[Map[String, Person]]), Info("Entities", "1.0")).toYaml
    val actualYamlNoIndent = noIndentation(actualYaml)

    actualYamlNoIndent shouldBe expectedYaml
  }

  test("render map with plain values") {
    val expectedYaml = load("expected_map_with_plain_values.yml")

    val actualYaml = OpenAPIDocsInterpreter.toOpenAPI(endpoint.out(jsonBody[Map[String, String]]), Info("Entities", "1.0")).toYaml
    val actualYamlNoIndent = noIndentation(actualYaml)
    actualYamlNoIndent shouldBe expectedYaml
  }

  // #118
  test("use fixed status code output in response if it's the only output") {
    val expectedYaml = load("expected_fixed_status_code_2.yml")

    val actualYaml = OpenAPIDocsInterpreter.toOpenAPI(endpoint.out(statusCode(StatusCode.NoContent)), Info("Entities", "1.0")).toYaml
    val actualYamlNoIndent = noIndentation(actualYaml)

    actualYamlNoIndent shouldBe expectedYaml
  }

  test("should support prepending inputs") {
    val expectedYaml = load("expected_prepended_input.yml")

    val actualYaml =
      OpenAPIDocsInterpreter.toOpenAPI(in_query_query_out_string.in("add").prependIn("path"), Info("Fruits", "1.0")).toYaml
    noIndentation(actualYaml) shouldBe expectedYaml
  }

  test("use fixed header output in response") {
    val expectedYaml = load("expected_fixed_header_output_response.yml")

    val actualYaml = OpenAPIDocsInterpreter.toOpenAPI(endpoint.out(header("Location", "Poland")), Info("Entities", "1.0")).toYaml
    val actualYamlNoIndent = noIndentation(actualYaml)

    actualYamlNoIndent shouldBe expectedYaml
  }

  test("use fixed header input in request") {
    val expectedYaml = load("expected_fixed_header_input_request.yml")

    val actualYaml = OpenAPIDocsInterpreter.toOpenAPI(endpoint.in(header("Location", "Poland")), Info("Entities", "1.0")).toYaml
    val actualYamlNoIndent = noIndentation(actualYaml)

    actualYamlNoIndent shouldBe expectedYaml
  }

  test("validator with tagged type in query") {
    val expectedYaml = load("expected_valid_query_tagged.yml")

    val actualYaml = OpenAPIDocsInterpreter.toOpenAPI(Validation.in_query_tagged.in("add").in("path"), Info("Fruits", "1.0")).toYaml
    noIndentation(actualYaml) shouldBe expectedYaml
  }

  test("validator with wrapper type in body") {
    val expectedYaml = load("expected_valid_body_wrapped.yml")

    val actualYaml = OpenAPIDocsInterpreter.toOpenAPI(Validation.in_valid_json.in("add").in("path"), Info("Fruits", "1.0")).toYaml
    noIndentation(actualYaml) shouldBe expectedYaml
  }

  test("validator with optional wrapper type in body") {
    val expectedYaml = load("expected_valid_optional_body_wrapped.yml")

    val actualYaml =
      OpenAPIDocsInterpreter.toOpenAPI(Validation.in_valid_optional_json.in("add").in("path"), Info("Fruits", "1.0")).toYaml
    noIndentation(actualYaml) shouldBe expectedYaml
  }

  test("validator with enum type in body") {
    val expectedYaml = load("expected_valid_body_enum.yml")

    val actualYaml = OpenAPIDocsInterpreter.toOpenAPI(Validation.in_json_wrapper_enum.in("add").in("path"), Info("Fruits", "1.0")).toYaml

    noIndentation(actualYaml) shouldBe expectedYaml
  }

  test("validator with wrappers type in query") {
    val expectedYaml = load("expected_valid_query_wrapped.yml")

    val actualYaml = OpenAPIDocsInterpreter.toOpenAPI(Validation.in_valid_query.in("add").in("path"), Info("Fruits", "1.0")).toYaml
    noIndentation(actualYaml) shouldBe expectedYaml
  }

  test("validator with list") {
    val expectedYaml = load("expected_valid_body_collection.yml")

    val actualYaml =
      OpenAPIDocsInterpreter.toOpenAPI(Validation.in_valid_json_collection.in("add").in("path"), Info("Fruits", "1.0")).toYaml
    noIndentation(actualYaml) shouldBe expectedYaml
  }

  test("render validator for additional properties of map") {
    val expectedYaml = load("expected_valid_additional_properties.yml")

    val actualYaml = OpenAPIDocsInterpreter.toOpenAPI(Validation.in_valid_map, Info("Entities", "1.0")).toYaml
    val actualYamlNoIndent = noIndentation(actualYaml)
    actualYamlNoIndent shouldBe expectedYaml
  }

  test("render validator for additional properties of array elements") {
    val expectedYaml = load("expected_valid_int_array.yml")

    val actualYaml = OpenAPIDocsInterpreter.toOpenAPI(Validation.in_valid_int_array, Info("Entities", "1.0")).toYaml
    val actualYamlNoIndent = noIndentation(actualYaml)
    actualYamlNoIndent shouldBe expectedYaml
  }

  test("render enum validator for classes") {
    val expectedYaml = load("expected_valid_enum_class.yml")

    val actualYaml = OpenAPIDocsInterpreter.toOpenAPI(Validation.in_enum_class, Info("Entities", "1.0")).toYaml
    val actualYamlNoIndent = noIndentation(actualYaml)
    actualYamlNoIndent shouldBe expectedYaml
  }

  test("render enum validator for classes wrapped in option") {
    val expectedYaml = load("expected_valid_enum_class_wrapped_in_option.yml")

    val actualYaml = OpenAPIDocsInterpreter.toOpenAPI(Validation.in_optional_enum_class, Info("Entities", "1.0")).toYaml
    val actualYamlNoIndent = noIndentation(actualYaml)
    actualYamlNoIndent shouldBe expectedYaml
  }

  test("render enum validator for values") {
    val expectedYaml = load("expected_valid_enum_values.yml")

    val actualYaml = OpenAPIDocsInterpreter.toOpenAPI(Validation.in_enum_values, Info("Entities", "1.0")).toYaml
    val actualYamlNoIndent = noIndentation(actualYaml)
    actualYamlNoIndent shouldBe expectedYaml
  }

  test("use enum in object in output response") {
    val expectedYaml = load("expected_valid_enum_object.yml")

    val actualYaml = OpenAPIDocsInterpreter.toOpenAPI(Validation.out_enum_object, Info("Entities", "1.0")).toYaml
    val actualYamlNoIndent = noIndentation(actualYaml)
    actualYamlNoIndent shouldBe expectedYaml
  }

  test("use enumeratum validator for array elements") {
    import sttp.tapir.codec.enumeratum._

    val expectedYaml = load("expected_valid_enumeratum.yml")

    val actualYaml =
      OpenAPIDocsInterpreter
        .toOpenAPI(List(endpoint.in("enum-test").out(jsonBody[Enumeratum.FruitWithEnum])), Info("Fruits", "1.0"))
        .toYaml
    val actualYamlNoIndent = noIndentation(actualYaml)

    actualYamlNoIndent shouldBe expectedYaml
  }

  test("use enum validator for a cats non-empty-list of enums") {
    import sttp.tapir.integ.cats.codec._
    import cats.data.NonEmptyList
    implicit def schemaForColor: Schema[Color] =
      Schema.string.validate(Validator.enum(List(Blue, Red), { c => Some(c.toString.toLowerCase()) }))

    val expectedYaml = load("expected_valid_enum_cats_nel.yml")

    val actualYaml = OpenAPIDocsInterpreter.toOpenAPI(endpoint.in(jsonBody[NonEmptyList[Color]]), Info("Entities", "1.0")).toYaml
    val actualYamlNoIndent = noIndentation(actualYaml)
    actualYamlNoIndent shouldBe expectedYaml
  }

  test("support example of list and not-list types") {
    val expectedYaml = load("expected_examples_of_list_and_not_list_types.yml")
    val actualYaml = OpenAPIDocsInterpreter
      .toOpenAPI(
        endpoint.post
          .in(query[List[String]]("friends").example(List("bob", "alice")))
          .in(query[String]("current-person").example("alan"))
          .in(jsonBody[Person].example(Person("bob", 23))),
        Info("Entities", "1.0")
      )
      .toYaml

    val actualYamlNoIndent = noIndentation(actualYaml)
    actualYamlNoIndent shouldBe expectedYaml
  }

  test("support multiple examples with explicit names") {
    val expectedYaml = load("expected_multiple_examples_with_names.yml")
    val actualYaml = OpenAPIDocsInterpreter
      .toOpenAPI(
        endpoint.post
          .out(
            jsonBody[Entity].examples(
              List(
                Example.of(Person("michal", 40), Some("Michal"), Some("Some summary")),
                Example.of(Organization("acme"), Some("Acme"))
              )
            )
          ),
        Info("Entities", "1.0")
      )
      .toYaml

    val actualYamlNoIndent = noIndentation(actualYaml)
    actualYamlNoIndent shouldBe expectedYaml
  }

  test("support multiple examples with default names") {
    val expectedYaml = load("expected_multiple_examples_with_default_names.yml")
    val actualYaml = OpenAPIDocsInterpreter
      .toOpenAPI(
        endpoint.post
          .in(jsonBody[Person].example(Person("bob", 23)).example(Person("matt", 30))),
        Info("Entities", "1.0")
      )
      .toYaml

    val actualYamlNoIndent = noIndentation(actualYaml)
    actualYamlNoIndent shouldBe expectedYaml
  }

  test("support example name even if there is a single example") {
    val expectedYaml = load("expected_single_example_with_name.yml")
    val actualYaml = OpenAPIDocsInterpreter
      .toOpenAPI(
        endpoint.post
          .out(
            jsonBody[Entity].example(
              Example(Person("michal", 40), Some("Michal"), Some("Some summary"))
            )
          ),
        Info("Entities", "1.0")
      )
      .toYaml

    val actualYamlNoIndent = noIndentation(actualYaml)
    actualYamlNoIndent shouldBe expectedYaml
  }

  test("support multiple examples with both explicit and default names ") {
    val expectedYaml = load("expected_multiple_examples_with_explicit_and_default_names.yml")
    val actualYaml = OpenAPIDocsInterpreter
      .toOpenAPI(
        endpoint.post
          .in(jsonBody[Person].examples(List(Example.of(Person("bob", 23), name = Some("Bob")), Example.of(Person("matt", 30))))),
        Info("Entities", "1.0")
      )
      .toYaml

    val actualYamlNoIndent = noIndentation(actualYaml)
    actualYamlNoIndent shouldBe expectedYaml
  }

  test("support examples in different IO params") {
    val expectedYaml = load("expected_multiple_examples.yml")
    val actualYaml = OpenAPIDocsInterpreter
      .toOpenAPI(
        endpoint.post
          .in(path[String]("country").example("Poland").example("UK"))
          .in(query[String]("current-person").example("alan").example("bob"))
          .in(jsonBody[Person].example(Person("bob", 23)).example(Person("alan", 50)))
          .in(header[String]("X-Forwarded-User").example("user1").example("user2"))
          .in(cookie[String]("cookie-param").example("cookie1").example("cookie2"))
          .out(jsonBody[Entity].example(Person("michal", 40)).example(Organization("acme"))),
        Info("Entities", "1.0")
      )
      .toYaml

    val actualYamlNoIndent = noIndentation(actualYaml)
    actualYamlNoIndent shouldBe expectedYaml
  }

  test("support recursive coproducts") {
    val expectedYaml = load("expected_recursive_coproducts.yml")
    val actualYaml = OpenAPIDocsInterpreter
      .toOpenAPI(
        endpoint.post.in(jsonBody[Clause]),
        Info("Entities", "1.0")
      )
      .toYaml

    val actualYamlNoIndent = noIndentation(actualYaml)
    actualYamlNoIndent shouldBe expectedYaml
  }

  test("render field validator when used inside of coproduct") {
    implicit val ageSchema: Schema[Int] = Schema.schemaForInt.validate(Validator.min(11))
    val expectedYaml = load("expected_valid_coproduct.yml")
    val actualYaml = OpenAPIDocsInterpreter
      .toOpenAPI(
        endpoint.get.out(jsonBody[Entity]),
        Info("Entities", "1.0")
      )
      .toYaml

    val actualYamlNoIndent = noIndentation(actualYaml)
    actualYamlNoIndent shouldBe expectedYaml
  }

  test("render field validator when used inside of optional coproduct") {
    implicit val ageSchema: Schema[Int] = Schema.schemaForInt.validate(Validator.min(11))
    val expectedYaml = load("expected_valid_optional_coproduct.yml")
    val actualYaml = OpenAPIDocsInterpreter.toOpenAPI(endpoint.get.in(jsonBody[Option[Entity]]), Info("Entities", "1.0")).toYaml

    val actualYamlNoIndent = noIndentation(actualYaml)
    actualYamlNoIndent shouldBe expectedYaml
  }

  test("arbitrary json output") {
    val expectedYaml = load("expected_arbitrary_json_output.yml")
    val actualYaml = OpenAPIDocsInterpreter
      .toOpenAPI(
        endpoint
          .out(jsonBody[Json]),
        Info("Entities", "1.0")
      )
      .toYaml

    val actualYamlNoIndent = noIndentation(actualYaml)
    actualYamlNoIndent shouldBe expectedYaml
  }

  test("deprecated endpoint") {
    val expectedYaml = load("expected_deprecated.yml")
    val actualYaml = OpenAPIDocsInterpreter
      .toOpenAPI(
        endpoint.in("api").deprecated(),
        Info("Entities", "1.0")
      )
      .toYaml

    val actualYamlNoIndent = noIndentation(actualYaml)
    actualYamlNoIndent shouldBe expectedYaml
  }

  test("should not set format for array types ") {
    val expectedYaml = load("expected_array_no_format.yml")
    val actualYaml = OpenAPIDocsInterpreter
      .toOpenAPI(
        endpoint
          .in(query[List[String]]("foo"))
          .in(query[List[Long]]("bar")),
        Info("Entities", "1.0")
      )
      .toYaml

    val actualYamlNoIndent = noIndentation(actualYaml)
    actualYamlNoIndent shouldBe expectedYaml
  }

  test("should match the expected yaml for single server with variables") {
    val expectedYaml = load("expected_single_server_with_variables.yml")

    val api = Info(
      "Fruits",
      "1.0"
    )
    val servers = List(
      Server("https://{username}.example.com:{port}/{basePath}")
        .description("The production API server")
        .variables(
          "username" -> ServerVariable(None, "demo", Some("Username")),
          "port" -> ServerVariable(Some(List("8443", "443")), "8443", None),
          "basePath" -> ServerVariable(None, "v2", None)
        )
    )

    val actualYaml = OpenAPIDocsInterpreter.toOpenAPI(in_query_query_out_string, api).servers(servers).toYaml
    val actualYamlNoIndent = noIndentation(actualYaml)

    actualYamlNoIndent shouldBe expectedYaml
  }

  test("should match the expected yaml for multiple servers") {
    val expectedYaml = load("expected_multiple_servers.yml")

    val api = Info(
      "Fruits",
      "1.0"
    )
    val servers = List(
      Server("https://development.example.com/v1", Some("Development server"), None),
      Server("https://staging.example.com/v1", Some("Staging server"), None),
      Server("https://api.example.com/v1", Some("Production server"), None)
    )

    val actualYaml = OpenAPIDocsInterpreter.toOpenAPI(in_query_query_out_string, api).servers(servers).toYaml
    val actualYamlNoIndent = noIndentation(actualYaml)

    actualYamlNoIndent shouldBe expectedYaml
  }

  test("render field validator when using different naming configuration") {
    val expectedYaml = load("expected_validator_with_custom_naming.yml")

    implicit val customConfiguration: Configuration = Configuration.default.withSnakeCaseMemberNames
    val baseEndpoint = endpoint.post.in(jsonBody[MyClass])
    val actualYaml = OpenAPIDocsInterpreter.toOpenAPI(baseEndpoint, Info("Entities", "1.0")).toYaml
    val actualYamlNoIndent = noIndentation(actualYaml)

    actualYamlNoIndent shouldBe expectedYaml
  }

  test("automatically add example for fixed header") {
    val expectedYaml = load("expected_fixed_header_example.yml")

    val e = endpoint.in(header("Content-Type", "application/json"))
    val actualYaml = OpenAPIDocsInterpreter.toOpenAPI(e, Info("Examples", "1.0")).toYaml
    val actualYamlNoIndent = noIndentation(actualYaml)

    actualYamlNoIndent shouldBe expectedYaml
  }

  test("should use date-time format for Instant fields") {
    val expectedYaml = load("expected_date_time.yml")

    val e = endpoint.in(query[Instant]("instant"))
    val actualYaml = OpenAPIDocsInterpreter.toOpenAPI(e, Info("Examples", "1.0")).toYaml
    val actualYamlNoIndent = noIndentation(actualYaml)

    actualYamlNoIndent shouldBe expectedYaml
  }

  test("should use string format for LocalDateTime fields") {

    val expectedYaml = load("expected_localDateTime.yml")

    val e = endpoint.in(query[LocalDateTime]("localDateTime"))

    val actualYaml = OpenAPIDocsInterpreter.toOpenAPI(e, Info("Examples", "1.0")).toYaml
    val actualYamlNoIndent = noIndentation(actualYaml)

    actualYamlNoIndent shouldBe expectedYaml
  }

  test("exclusive bounds") {
    val expectedYaml = load("expected_exclusive_bounds.yml")

    val qParam = query[Int]("num")
      .validate(Validator.min(0, exclusive = true))
      .validate(Validator.max(42, exclusive = true))
    val e = endpoint.in(qParam)
    val actualYaml = OpenAPIDocsInterpreter.toOpenAPI(e, Info("Examples", "1.0")).toYaml
    val actualYamlNoIndent = noIndentation(actualYaml)

    actualYamlNoIndent shouldBe expectedYaml
  }

  test("use default for a query parameter") {
    val expectedYaml = load("expected_default_query_param.yml")
    val actualYaml = OpenAPIDocsInterpreter
      .toOpenAPI(
        endpoint.post.in(query[String]("name").example("alan").default("tom")),
        Info("Entities", "1.0")
      )
      .toYaml

    val actualYamlNoIndent = noIndentation(actualYaml)
    actualYamlNoIndent shouldBe expectedYaml
  }

  test("should match the expected yaml when using schema with custom example") {
    val expectedYaml = load("expected_schema_example.yml")

    val expectedDateTime = ZonedDateTime.of(2021, 1, 1, 1, 1, 1, 1, UTC)
    val expectedBook = Book("title", Genre("name", "desc"), 2021, Author("name", Country("country")))

    implicit val testSchemaZonedDateTime: Schema[ZonedDateTime] = Schema.schemaForZonedDateTime.encodedExample(expectedDateTime)
    implicit val testSchemaBook = implicitly[Schema[Book]].encodedExample(circeCodec[Book].encode(expectedBook))

    val endpoint_with_dateTimes = endpoint.post.in(jsonBody[ZonedDateTime]).out(jsonBody[Book])

    val actualYaml = OpenAPIDocsInterpreter.toOpenAPI(endpoint_with_dateTimes, Info("Examples", "1.0")).toYaml
    val actualYamlNoIndent = noIndentation(actualYaml)

    actualYamlNoIndent shouldBe expectedYaml
  }

<<<<<<< HEAD
  test("should match the expected yaml with multiple media types for common schema") {
    val expectedYaml = load("expected_multiple_media_types_common_schema.yml")

    val actualYaml = OpenAPIDocsInterpreter.toOpenAPI(MultipleMediaTypes.out_json_xml_text_common_schema, Info("Examples", "1.0")).toYaml
=======
  test("should include max items in modified string collection schema") {
    val expectedYaml = load("expected_valid_modified_array_strings.yml")

    implicit val customObjectWithStringsSchema: Schema[ObjectWithStrings] = implicitly[Derived[Schema[ObjectWithStrings]]].value
      .modify(_.data)(_.validate(Validator.maxSize[String, List](1)))

    val actualYaml = OpenAPIDocsInterpreter
      .toOpenAPI(
        endpoint.out(jsonBody[ObjectWithStrings]),
        Info("Entities", "1.0")
      )
      .toYaml
>>>>>>> dfe6e0a9

    val actualYamlNoIndent = noIndentation(actualYaml)
    actualYamlNoIndent shouldBe expectedYaml
  }

<<<<<<< HEAD
  test("should match the expected yaml with multiple media types for different schema") {
    val expectedYaml = load("expected_multiple_media_types_different_schema.yml")

    val actualYaml = OpenAPIDocsInterpreter.toOpenAPI(MultipleMediaTypes.out_json_xml_different_schema, Info("Examples", "1.0")).toYaml
=======
  test("should include max items in modified object collection schema") {
    val expectedYaml = load("expected_valid_modified_array_objects.yml")

    implicit val customObjectWithStringsSchema: Schema[ObjectWithList] = implicitly[Derived[Schema[ObjectWithList]]].value
      .modify(_.data)(_.validate(Validator.maxSize[FruitAmount, List](1)))

    val actualYaml = OpenAPIDocsInterpreter
      .toOpenAPI(
        endpoint.out(jsonBody[ObjectWithList]),
        Info("Entities", "1.0")
      )
      .toYaml
>>>>>>> dfe6e0a9

    val actualYamlNoIndent = noIndentation(actualYaml)
    actualYamlNoIndent shouldBe expectedYaml
  }
}

case class F1(data: List[F1])
case class G[T](data: T)

case class NestedEntity(entity: Entity)

sealed trait ErrorInfo
case class NotFound(what: String) extends ErrorInfo
case class Unauthorized(realm: String) extends ErrorInfo
case class Unknown(code: Int, msg: String) extends ErrorInfo

case class ObjectWrapper(value: FruitAmount)

sealed trait GenericEntity[T]
case class GenericPerson[T](data: T) extends GenericEntity[T]

case class ObjectWithList(data: List[FruitAmount])
case class ObjectWithStrings(data: List[String])

sealed trait Clause
case class Expression(v: String) extends Clause
case class Not(not: Clause) extends Clause

case class MyClass(myAttribute: Int)<|MERGE_RESOLUTION|>--- conflicted
+++ resolved
@@ -16,11 +16,7 @@
 import sttp.tapir.json.circe._
 import sttp.tapir.openapi.circe.yaml._
 import sttp.tapir.openapi.{Contact, Info, License, Server, ServerVariable}
-<<<<<<< HEAD
 import sttp.tapir.tests.{MultipleMediaTypes, Person, _}
-=======
-import sttp.tapir.tests.{Person, _}
->>>>>>> dfe6e0a9
 
 import scala.collection.immutable.ListMap
 import org.scalatest.funsuite.AnyFunSuite
@@ -956,49 +952,53 @@
     actualYamlNoIndent shouldBe expectedYaml
   }
 
-<<<<<<< HEAD
+  test("should include max items in modified string collection schema") {
+    val expectedYaml = load("expected_valid_modified_array_strings.yml")
+
+    implicit val customObjectWithStringsSchema: Schema[ObjectWithStrings] = implicitly[Derived[Schema[ObjectWithStrings]]].value
+      .modify(_.data)(_.validate(Validator.maxSize[String, List](1)))
+
+    val actualYaml = OpenAPIDocsInterpreter
+      .toOpenAPI(
+        endpoint.out(jsonBody[ObjectWithStrings]),
+        Info("Entities", "1.0")
+      )
+      .toYaml
+
+    val actualYamlNoIndent = noIndentation(actualYaml)
+    actualYamlNoIndent shouldBe expectedYaml
+  }
+
+  test("should include max items in modified object collection schema") {
+    val expectedYaml = load("expected_valid_modified_array_objects.yml")
+
+    implicit val customObjectWithStringsSchema: Schema[ObjectWithList] = implicitly[Derived[Schema[ObjectWithList]]].value
+      .modify(_.data)(_.validate(Validator.maxSize[FruitAmount, List](1)))
+
+    val actualYaml = OpenAPIDocsInterpreter
+      .toOpenAPI(
+        endpoint.out(jsonBody[ObjectWithList]),
+        Info("Entities", "1.0")
+      )
+      .toYaml
+
+    val actualYamlNoIndent = noIndentation(actualYaml)
+    actualYamlNoIndent shouldBe expectedYaml
+  }
+
   test("should match the expected yaml with multiple media types for common schema") {
     val expectedYaml = load("expected_multiple_media_types_common_schema.yml")
 
     val actualYaml = OpenAPIDocsInterpreter.toOpenAPI(MultipleMediaTypes.out_json_xml_text_common_schema, Info("Examples", "1.0")).toYaml
-=======
-  test("should include max items in modified string collection schema") {
-    val expectedYaml = load("expected_valid_modified_array_strings.yml")
-
-    implicit val customObjectWithStringsSchema: Schema[ObjectWithStrings] = implicitly[Derived[Schema[ObjectWithStrings]]].value
-      .modify(_.data)(_.validate(Validator.maxSize[String, List](1)))
-
-    val actualYaml = OpenAPIDocsInterpreter
-      .toOpenAPI(
-        endpoint.out(jsonBody[ObjectWithStrings]),
-        Info("Entities", "1.0")
-      )
-      .toYaml
->>>>>>> dfe6e0a9
-
-    val actualYamlNoIndent = noIndentation(actualYaml)
-    actualYamlNoIndent shouldBe expectedYaml
-  }
-
-<<<<<<< HEAD
+
+    val actualYamlNoIndent = noIndentation(actualYaml)
+    actualYamlNoIndent shouldBe expectedYaml
+  }
+
   test("should match the expected yaml with multiple media types for different schema") {
     val expectedYaml = load("expected_multiple_media_types_different_schema.yml")
 
     val actualYaml = OpenAPIDocsInterpreter.toOpenAPI(MultipleMediaTypes.out_json_xml_different_schema, Info("Examples", "1.0")).toYaml
-=======
-  test("should include max items in modified object collection schema") {
-    val expectedYaml = load("expected_valid_modified_array_objects.yml")
-
-    implicit val customObjectWithStringsSchema: Schema[ObjectWithList] = implicitly[Derived[Schema[ObjectWithList]]].value
-      .modify(_.data)(_.validate(Validator.maxSize[FruitAmount, List](1)))
-
-    val actualYaml = OpenAPIDocsInterpreter
-      .toOpenAPI(
-        endpoint.out(jsonBody[ObjectWithList]),
-        Info("Entities", "1.0")
-      )
-      .toYaml
->>>>>>> dfe6e0a9
 
     val actualYamlNoIndent = noIndentation(actualYaml)
     actualYamlNoIndent shouldBe expectedYaml
