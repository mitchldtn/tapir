--- conflicted
+++ resolved
@@ -3,13 +3,8 @@
   val catsEffect = "2.1.4"
   val circe = "0.13.0"
   val circeYaml = "0.13.1"
-<<<<<<< HEAD
-  val sttp = "2.2.4"
-  val akkaHttp = "10.2.0"
-=======
   val sttp = "2.2.5"
   val akkaHttp = "10.1.12"
->>>>>>> 7f0a7fab
   val akkaStreams = "2.6.8"
   val swaggerUi = "3.32.1"
   val upickle = "1.2.0"
