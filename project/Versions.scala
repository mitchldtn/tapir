object Versions {
  val http4s = "0.23.4"
  val catsEffect = "3.2.9"
  val circe = "0.14.1"
  val circeYaml = "0.14.1"
<<<<<<< HEAD
  val sttp = "3.3.14"
=======
  val sttp = "3.3.15"
>>>>>>> 3dd8bebc
  val sttpModel = "1.4.14"
  val sttpShared = "1.2.6"
  val akkaHttp = "10.2.6"
  val akkaStreams = "2.6.16"
  val swaggerUi = "3.52.3"
  val upickle = "1.4.2"
  val playJson = "2.9.2"
  val finatra = "21.2.0"
  val catbird = "21.2.0"
  val json4s = "4.0.3"
  val sprayJson = "1.3.6"
  val scalaCheck = "1.15.4"
  val scalaTest = "3.2.10"
  val scalaTestPlusScalaCheck = "3.2.10.0"
  val refined = "0.9.27"
  val enumeratum = "1.7.0"
  val zio = "1.0.12"
  val zioInteropCats = "3.1.1.0"
  val zioJson = "0.2.0-M1"
  val playClient = "2.1.3"
  val playServer = "2.8.7"
  val tethys = "0.25.0"
  val vertx = "4.1.4"
  val jsScalaJavaTime = "2.3.0"
  val jwtScala = "5.0.0"
  val derevo = "0.12.6"
  val newtype = "0.4.4"
  val awsLambdaInterface = "2.0.0"
}<|MERGE_RESOLUTION|>--- conflicted
+++ resolved
@@ -3,11 +3,7 @@
   val catsEffect = "3.2.9"
   val circe = "0.14.1"
   val circeYaml = "0.14.1"
-<<<<<<< HEAD
-  val sttp = "3.3.14"
-=======
   val sttp = "3.3.15"
->>>>>>> 3dd8bebc
   val sttpModel = "1.4.14"
   val sttpShared = "1.2.6"
   val akkaHttp = "10.2.6"
