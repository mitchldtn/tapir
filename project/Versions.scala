--- conflicted
+++ resolved
@@ -27,13 +27,8 @@
   val zio1 = "1.0.17"
   val zio1InteropCats = "3.2.9.1"
   val zio1Json = "0.2.0"
-<<<<<<< HEAD
   val zio1InteropReactiveStreams = "13.0.0.1"
-  val zio = "2.0.2"
-=======
-  val zio1InteropReactiveStreams = "1.3.12"
   val zio = "2.0.4"
->>>>>>> e2bafd21
   val zioInteropCats = "3.3.0"
   val zioInteropReactiveStreams = "2.0.0"
   val zioJson = "0.4.2"
